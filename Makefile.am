--- conflicted
+++ resolved
@@ -27,14 +27,9 @@
                      libobjectregistry.la \
                      libsqlite-kvstore.la
 
-<<<<<<< HEAD
-bin_PROGRAMS = management/mbdbconvert
+bin_PROGRAMS = management/cbdbconvert
 BUILT_SOURCES = generated_configuration.cc \
                 generated_configuration.hh
-=======
-bin_PROGRAMS = management/cbdbconvert
-BUILT_SOURCES =
->>>>>>> fb162156
 CLEANFILES = mbbackup-0001.mbb mbbackup-0002.mbb
 
 EXTRA_DIST = docs management README.markdown win32 Doxyfile LICENSE dtrace
@@ -155,16 +150,11 @@
 
 management_cbdbconvert_SOURCES = management/dbconvert.cc \
                                  testlogger.cc
-<<<<<<< HEAD
-management_mbdbconvert_LDADD = libkvstore.la libsqlite-kvstore.la libmc-kvstore.la \
+management_cbdbconvert_LDADD = libkvstore.la libsqlite-kvstore.la libmc-kvstore.la \
                                libobjectregistry.la libconfiguration.la \
                                $(LTLIBEVENT)
-management_mbdbconvert_DEPENDENCIES = libkvstore.la libsqlite-kvstore.la libmc-kvstore.la \
+management_cbdbconvert_DEPENDENCIES = libkvstore.la libsqlite-kvstore.la libmc-kvstore.la \
                                       libobjectregistry.la libconfiguration.la
-=======
-management_cbdbconvert_LDADD = libkvstore.la libobjectregistry.la
-management_cbdbconvert_DEPENDENCIES = libkvstore.la libobjectregistry.la
->>>>>>> fb162156
 
 if BUILD_EMBEDDED_LIBSQLITE3
 ep_la_LIBADD += libsqlite3.la
@@ -350,19 +340,15 @@
 dispatcher_test_SOURCES += gethrtime.c
 vbucket_test_SOURCES += gethrtime.c
 checkpoint_test_SOURCES += gethrtime.c
-<<<<<<< HEAD
-management_mbdbconvert_SOURCES += gethrtime.c
+management_cbdbconvert_SOURCES += gethrtime.c
 mc_kvstore_test_SOURCES += gethrtime.c
-=======
-management_cbdbconvert_SOURCES += gethrtime.c
->>>>>>> fb162156
 ep_testsuite_la_SOURCES += gethrtime.c
 hash_table_test_SOURCES += gethrtime.c
 endif
 
 if BUILD_BYTEORDER
 ep_la_SOURCES += byteorder.c
-management_mbdbconvert_SOURCES += byteorder.c
+management_cbdbconvert_SOURCES += byteorder.c
 endif
 
 if BUILD_TCMALLOC_STATS
