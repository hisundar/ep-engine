/* -*- Mode: C++; tab-width: 4; c-basic-offset: 4; indent-tabs-mode: nil -*- */
#include "config.h"

#include <string>
#include <utility>
#include <vector>

#include "checkpoint.h"
#include "ep_engine.h"
#define STATWRITER_NAMESPACE checkpoint
#include "statwriter.h"
#undef STATWRITER_NAMESPACE
#include "vbucket.h"

/**
 * A listener class to update checkpoint related configs at runtime.
 */
class CheckpointConfigChangeListener : public ValueChangedListener {
public:
    CheckpointConfigChangeListener(CheckpointConfig &c) : config(c) { }
    virtual ~CheckpointConfigChangeListener() { }

    virtual void sizeValueChanged(const std::string &key, size_t value) {
        if (key.compare("chk_period") == 0) {
            config.setCheckpointPeriod(value);
        } else if (key.compare("chk_max_items") == 0) {
            config.setCheckpointMaxItems(value);
        } else if (key.compare("max_checkpoints") == 0) {
            config.setMaxCheckpoints(value);
        }
    }

    virtual void booleanValueChanged(const std::string &key, bool value) {
        if (key.compare("inconsistent_slave_chk") == 0) {
            config.allowInconsistentSlaveCheckpoint(value);
        } else if (key.compare("item_num_based_new_chk") == 0) {
            config.allowItemNumBasedNewCheckpoint(value);
        } else if (key.compare("keep_closed_chks") == 0) {
            config.allowKeepClosedCheckpoints(value);
        }
    }

private:
    CheckpointConfig &config;
};

Checkpoint::~Checkpoint() {
    LOG(EXTENSION_LOG_INFO,
        "Checkpoint %llu for vbucket %d is purged from memory",
        checkpointId, vbucketId);
    stats.memOverhead.decr(memorySize());
    assert(stats.memOverhead.get() < GIGANTOR);
}

void Checkpoint::setState(checkpoint_state state) {
    checkpointState = state;
}

void Checkpoint::popBackCheckpointEndItem() {
    if (!toWrite.empty() && toWrite.back()->getOperation() == queue_op_checkpoint_end) {
        toWrite.pop_back();
    }
}

bool Checkpoint::keyExists(const std::string &key) {
    return keyIndex.find(key) != keyIndex.end();
}

queue_dirty_t Checkpoint::queueDirty(const queued_item &qi, CheckpointManager *checkpointManager) {
    assert (checkpointState == CHECKPOINT_OPEN);

    uint64_t newMutationId = checkpointManager->nextMutationId();
    queue_dirty_t rv;

    checkpoint_index::iterator it = keyIndex.find(qi->getKey());
    // Check if this checkpoint already had an item for the same key.
    if (it != keyIndex.end()) {
        rv = EXISTING_ITEM;
        std::list<queued_item>::iterator currPos = it->second.position;
        uint64_t currMutationId = it->second.mutation_id;
        CheckpointCursor &pcursor = checkpointManager->persistenceCursor;

        if (*(pcursor.currentCheckpoint) == this) {
            // If the existing item is in the left-hand side of the item pointed by the
            // persistence cursor, decrease the persistence cursor's offset by 1.
            const std::string &key = (*(pcursor.currentPos))->getKey();
            checkpoint_index::iterator ita = keyIndex.find(key);
            if (ita != keyIndex.end()) {
                uint64_t mutationId = ita->second.mutation_id;
                if (currMutationId <= mutationId) {
                    checkpointManager->decrCursorOffset_UNLOCKED(pcursor, 1);
                    rv = PERSIST_AGAIN;
                }
            }
            // If the persistence cursor points to the existing item for the same key,
            // shift the cursor left by 1.
            if (pcursor.currentPos == currPos) {
                checkpointManager->decrCursorPos_UNLOCKED(pcursor);
            }
        }

        std::map<const std::string, CheckpointCursor>::iterator map_it;
        for (map_it = checkpointManager->tapCursors.begin();
             map_it != checkpointManager->tapCursors.end(); ++map_it) {

            if (*(map_it->second.currentCheckpoint) == this) {
                const std::string &key = (*(map_it->second.currentPos))->getKey();
                checkpoint_index::iterator ita = keyIndex.find(key);
                if (ita != keyIndex.end()) {
                    uint64_t mutationId = ita->second.mutation_id;
                    if (currMutationId <= mutationId) {
                        checkpointManager->decrCursorOffset_UNLOCKED(map_it->second, 1);
                    }
                }
                // If an TAP cursor points to the existing item for the same key, shift it left by 1
                if (map_it->second.currentPos == currPos) {
                    checkpointManager->decrCursorPos_UNLOCKED(map_it->second);
                }
            }
        }

        queued_item &existing_itm = *currPos;
        existing_itm->setOperation(qi->getOperation());
        existing_itm->setQueuedTime(qi->getQueuedTime());
        toWrite.push_back(existing_itm);
        // Remove the existing item for the same key from the list.
        toWrite.erase(currPos);
    } else {
        if (qi->getOperation() == queue_op_set || qi->getOperation() == queue_op_del) {
            ++numItems;
        }
        rv = NEW_ITEM;
        // Push the new item into the list
        toWrite.push_back(qi);
    }

    if (qi->getKey().size() > 0) {
        std::list<queued_item>::iterator last = toWrite.end();
        // --last is okay as the list is not empty now.
        index_entry entry = {--last, newMutationId};
        // Set the index of the key to the new item that is pushed back into the list.
        keyIndex[qi->getKey()] = entry;
        if (rv == NEW_ITEM) {
            size_t newEntrySize = qi->getKey().size() + sizeof(index_entry) + sizeof(queued_item);
            memOverhead += newEntrySize;
            stats.memOverhead.incr(newEntrySize);
            assert(stats.memOverhead.get() < GIGANTOR);
        }
    }
    return rv;
}

size_t Checkpoint::mergePrevCheckpoint(Checkpoint *pPrevCheckpoint) {
    size_t numNewItems = 0;
    size_t newEntryMemOverhead = 0;
    std::list<queued_item>::reverse_iterator rit = pPrevCheckpoint->rbegin();

    LOG(EXTENSION_LOG_INFO,
        "Collapse the checkpoint %llu into the checkpoint %llu for vbucket %d",
        pPrevCheckpoint->getId(), checkpointId, vbucketId);

    keyIndex["dummy_key"].mutation_id =
        pPrevCheckpoint->getMutationIdForKey("dummy_key");
    keyIndex["checkpoint_start"].mutation_id =
        pPrevCheckpoint->getMutationIdForKey("checkpoint_start");
    for (; rit != pPrevCheckpoint->rend(); ++rit) {
        const std::string &key = (*rit)->getKey();
        if ((*rit)->getOperation() != queue_op_del &&
            (*rit)->getOperation() != queue_op_set) {
            continue;
        }
        checkpoint_index::iterator it = keyIndex.find(key);
        if (it == keyIndex.end()) {
            std::list<queued_item>::iterator pos = toWrite.begin();
            // Skip the first two meta items
            ++pos; ++pos;
            toWrite.insert(pos, *rit);
            index_entry entry = {--pos, pPrevCheckpoint->getMutationIdForKey(key)};
            keyIndex[key] = entry;
            newEntryMemOverhead += key.size() + sizeof(index_entry);
            ++numItems;
            ++numNewItems;
        }
    }
    memOverhead += newEntryMemOverhead;
    stats.memOverhead.incr(newEntryMemOverhead);
    assert(stats.memOverhead.get() < GIGANTOR);
    return numNewItems;
}

uint64_t Checkpoint::getMutationIdForKey(const std::string &key) {
    uint64_t mid = 0;
    checkpoint_index::iterator it = keyIndex.find(key);
    if (it != keyIndex.end()) {
        mid = it->second.mutation_id;
    }
    return mid;
}

CheckpointManager::~CheckpointManager() {
    LockHolder lh(queueLock);
    std::list<Checkpoint*>::iterator it = checkpointList.begin();
    while(it != checkpointList.end()) {
        delete *it;
        ++it;
    }
}

uint64_t CheckpointManager::getOpenCheckpointId_UNLOCKED() {
    if (checkpointList.empty()) {
        return 0;
    }

    uint64_t id = checkpointList.back()->getId();
    return checkpointList.back()->getState() == CHECKPOINT_OPEN ? id : id + 1;
}

uint64_t CheckpointManager::getOpenCheckpointId() {
    LockHolder lh(queueLock);
    return getOpenCheckpointId_UNLOCKED();
}

uint64_t CheckpointManager::getLastClosedCheckpointId_UNLOCKED() {
    if (!isCollapsedCheckpoint) {
        uint64_t id = getOpenCheckpointId_UNLOCKED();
        lastClosedCheckpointId = id > 0 ? (id - 1) : 0;
    }
    return lastClosedCheckpointId;
}

uint64_t CheckpointManager::getLastClosedCheckpointId() {
    LockHolder lh(queueLock);
    return getLastClosedCheckpointId_UNLOCKED();
}

void CheckpointManager::setOpenCheckpointId_UNLOCKED(uint64_t id) {
<<<<<<< HEAD
    if (!checkpointList.empty()) {
        getLogger()->log(EXTENSION_LOG_INFO, NULL,
                         "Set the current open checkpoint id to %llu for vbucket %d.\n",
                         id, vbucketId);
=======
    if (checkpointList.size() > 0) {
        LOG(EXTENSION_LOG_INFO,
            "Set the current open checkpoint id to %llu for vbucket %d",
            id, vbucketId);
>>>>>>> 76a92cb3
        checkpointList.back()->setId(id);
        // Update the checkpoint_start item with the new Id.
        queued_item qi = createCheckpointItem(id, vbucketId, queue_op_checkpoint_start);
        std::list<queued_item>::iterator it = ++(checkpointList.back()->begin());
        *it = qi;
    }
}

bool CheckpointManager::addNewCheckpoint_UNLOCKED(uint64_t id) {
    // This is just for making sure that the current checkpoint should be closed.
    if (!checkpointList.empty() &&
        checkpointList.back()->getState() == CHECKPOINT_OPEN) {
        closeOpenCheckpoint_UNLOCKED(checkpointList.back()->getId());
    }

    LOG(EXTENSION_LOG_INFO, "Create a new open checkpoint %llu for vbucket %d",
        id, vbucketId);

    bool empty = checkpointList.empty() ? true : false;
    Checkpoint *checkpoint = new Checkpoint(stats, id, vbucketId, CHECKPOINT_OPEN);
    // Add a dummy item into the new checkpoint, so that any cursor referring to the actual first
    // item in this new checkpoint can be safely shifted left by 1 if the first item is removed
    // and pushed into the tail.
    queued_item dummyItem(new QueuedItem("dummy_key", 0xffff, queue_op_empty));
    checkpoint->queueDirty(dummyItem, this);

    // This item represents the start of the new checkpoint and is also sent to the slave node.
    queued_item qi = createCheckpointItem(id, vbucketId, queue_op_checkpoint_start);
    checkpoint->queueDirty(qi, this);
    ++numItems;
    checkpointList.push_back(checkpoint);

    if (empty) {
        return true;
    }
    // Move the persistence cursor to the next checkpoint if it already reached to
    // the end of its current checkpoint.
    ++(persistenceCursor.currentPos);
    if (persistenceCursor.currentPos != (*(persistenceCursor.currentCheckpoint))->end()) {
        if ((*(persistenceCursor.currentPos))->getOperation() == queue_op_checkpoint_end) {
            // Skip checkpoint_end meta item that is only used by TAP replication cursors.
            ++(persistenceCursor.offset);
            ++(persistenceCursor.currentPos); // cursor now reaches to the checkpoint end.
        }
    }
    if (persistenceCursor.currentPos == (*(persistenceCursor.currentCheckpoint))->end()) {
        if ((*(persistenceCursor.currentCheckpoint))->getState() == CHECKPOINT_CLOSED) {
            uint64_t chkid = (*(persistenceCursor.currentCheckpoint))->getId();
            if (moveCursorToNextCheckpoint(persistenceCursor)) {
                pCursorPreCheckpointId = chkid;
            } else {
                --(persistenceCursor.currentPos);
            }
        } else {
            // The persistence cursor is already reached to the end of the open checkpoint.
            --(persistenceCursor.currentPos);
        }
    } else {
        --(persistenceCursor.currentPos);
    }

    return true;
}

bool CheckpointManager::addNewCheckpoint(uint64_t id) {
    LockHolder lh(queueLock);
    return addNewCheckpoint_UNLOCKED(id);
}

bool CheckpointManager::closeOpenCheckpoint_UNLOCKED(uint64_t id) {
    if (checkpointList.empty()) {
        return false;
    }
    if (id != checkpointList.back()->getId() ||
        checkpointList.back()->getState() == CHECKPOINT_CLOSED) {
        return true;
    }

    LOG(EXTENSION_LOG_INFO, "Close the open checkpoint %llu for vbucket %d",
        id, vbucketId);

    // This item represents the end of the current open checkpoint and is sent to the slave node.
    queued_item qi = createCheckpointItem(id, vbucketId, queue_op_checkpoint_end);
    checkpointList.back()->queueDirty(qi, this);
    ++numItems;
    checkpointList.back()->setState(CHECKPOINT_CLOSED);
    return true;
}

bool CheckpointManager::closeOpenCheckpoint(uint64_t id) {
    LockHolder lh(queueLock);
    return closeOpenCheckpoint_UNLOCKED(id);
}

void CheckpointManager::registerPersistenceCursor() {
    LockHolder lh(queueLock);
    assert(!checkpointList.empty());
    persistenceCursor.currentCheckpoint = checkpointList.begin();
    persistenceCursor.currentPos = checkpointList.front()->begin();
    checkpointList.front()->registerCursorName(persistenceCursor.name);
}

bool CheckpointManager::registerTAPCursor(const std::string &name, uint64_t checkpointId,
                                          bool closedCheckpointOnly, bool alwaysFromBeginning) {
    LockHolder lh(queueLock);
    return registerTAPCursor_UNLOCKED(name,
                                      checkpointId,
                                      closedCheckpointOnly,
                                      alwaysFromBeginning);
}

bool CheckpointManager::registerTAPCursor_UNLOCKED(const std::string &name,
                                                   uint64_t checkpointId,
                                                   bool closedCheckpointOnly,
                                                   bool alwaysFromBeginning) {
    assert(!checkpointList.empty());

    bool found = false;
    std::list<Checkpoint*>::iterator it = checkpointList.begin();
    for (; it != checkpointList.end(); ++it) {
        if (checkpointId == (*it)->getId()) {
            found = true;
            break;
        }
    }

    LOG(EXTENSION_LOG_INFO,
        "Register the tap cursor with the name \"%s\" for vbucket %d",
        name.c_str(), vbucketId);

    // Get the current open_checkpoint_id. The cursor that grabs items from closed checkpoints
    // only walks the checkpoint datastructure until it reaches to the beginning of the
    // checkpoint with open_checkpoint_id. One of the typical use cases is the cursor for the
    // incremental backup client.
    uint64_t open_chk_id = getOpenCheckpointId_UNLOCKED();

    // If the tap cursor exists, remove its name from the checkpoint that is
    // currently referenced by the tap cursor.
    std::map<const std::string, CheckpointCursor>::iterator map_it = tapCursors.find(name);
    if (map_it != tapCursors.end()) {
        (*(map_it->second.currentCheckpoint))->removeCursorName(name);
    }

    if (!found) {
        LOG(EXTENSION_LOG_DEBUG,
            "Checkpoint %llu for vbucket %d doesn't exist in memory. "
            "Set the cursor with the name \"%s\" to the open checkpoint.\n",
            checkpointId, vbucketId, name.c_str());
        it = --(checkpointList.end());
        CheckpointCursor cursor(name, it, (*it)->begin(),
                            numItems - ((*it)->getNumItems() + 1), // 1 is for checkpoint start item
                            closedCheckpointOnly, open_chk_id);
        tapCursors.insert(std::pair<std::string, CheckpointCursor>(name, cursor));
        (*it)->registerCursorName(name);
    } else {
        size_t offset = 0;
        std::list<queued_item>::iterator curr;

        LOG(EXTENSION_LOG_DEBUG,
            "Checkpoint %llu for vbucket %d exists in memory. "
            "Set the cursor with the name \"%s\" to the checkpoint %llu\n",
            checkpointId, vbucketId, name.c_str(), checkpointId);

        if (!alwaysFromBeginning &&
            map_it != tapCursors.end() &&
            (*(map_it->second.currentCheckpoint))->getId() == (*it)->getId()) {
            // If the cursor is currently in the checkpoint to start with, simply start from
            // its current position.
            curr = map_it->second.currentPos;
            offset = map_it->second.offset;
        } else {
            // Set the cursor's position to the begining of the checkpoint to start with
            curr = (*it)->begin();
            std::list<Checkpoint*>::iterator pos = checkpointList.begin();
            for (; pos != it; ++pos) {
                offset += (*pos)->getNumItems() + 2; // 2 is for checkpoint start and end items.
            }
        }

        CheckpointCursor cursor(name, it, curr, offset, closedCheckpointOnly, open_chk_id);
        tapCursors.insert(std::pair<std::string, CheckpointCursor>(name, cursor));
        // Register the tap cursor's name to the checkpoint.
        (*it)->registerCursorName(name);
    }

    return found;
}

bool CheckpointManager::removeTAPCursor(const std::string &name) {
    LockHolder lh(queueLock);

    LOG(EXTENSION_LOG_INFO,
        "Remove the checkpoint cursor with the name \"%s\" from vbucket %d",
        name.c_str(), vbucketId);

    std::map<const std::string, CheckpointCursor>::iterator it = tapCursors.find(name);
    if (it == tapCursors.end()) {
        return false;
    }

    // We can simply remove the cursor's name from the checkpoint to which it currently belongs,
    // by calling
    // (*(it->second.currentCheckpoint))->removeCursorName(name);
    // However, we just want to do more sanity checks by looking at each checkpoint. This won't
    // cause much overhead because the max number of checkpoints allowed per vbucket is small.
    std::list<Checkpoint*>::iterator cit = checkpointList.begin();
    for (; cit != checkpointList.end(); ++cit) {
        (*cit)->removeCursorName(name);
    }

    tapCursors.erase(it);
    return true;
}

uint64_t CheckpointManager::getCheckpointIdForTAPCursor(const std::string &name) {
    LockHolder lh(queueLock);
    std::map<const std::string, CheckpointCursor>::iterator it = tapCursors.find(name);
    if (it == tapCursors.end()) {
        return 0;
    }

    return (*(it->second.currentCheckpoint))->getId();
}

size_t CheckpointManager::getNumOfTAPCursors() {
    LockHolder lh(queueLock);
    return tapCursors.size();
}

size_t CheckpointManager::getNumCheckpoints() {
    LockHolder lh(queueLock);
    return checkpointList.size();
}

std::list<std::string> CheckpointManager::getTAPCursorNames() {
    LockHolder lh(queueLock);
    std::list<std::string> cursor_names;
    std::map<const std::string, CheckpointCursor>::iterator tap_it = tapCursors.begin();
        for (; tap_it != tapCursors.end(); ++tap_it) {
        cursor_names.push_back((tap_it->first));
    }
    return cursor_names;
}

bool CheckpointManager::tapCursorExists(const std::string &name) {
    return tapCursors.find(name) != tapCursors.end();
}

bool CheckpointManager::isCheckpointCreationForHighMemUsage(const RCPtr<VBucket> &vbucket) {
    bool forceCreation = false;
    double memoryUsed = static_cast<double>(stats.getTotalMemoryUsed());
    // pesistence and tap cursors are all currently in the open checkpoint?
    bool allCursorsInOpenCheckpoint =
        (tapCursors.size() + 1) == checkpointList.back()->getNumberOfCursors();

    if (memoryUsed > stats.mem_high_wat &&
        allCursorsInOpenCheckpoint &&
        (checkpointList.back()->getNumItems() >= MIN_CHECKPOINT_ITEMS ||
         checkpointList.back()->getNumItems() == vbucket->ht.getNumItems())) {
        forceCreation = true;
    }
    return forceCreation;
}

size_t CheckpointManager::removeClosedUnrefCheckpoints(const RCPtr<VBucket> &vbucket,
                                                       bool &newOpenCheckpointCreated) {

    // This function is executed periodically by the non-IO dispatcher.
    LockHolder lh(queueLock);
    assert(vbucket);
    uint64_t oldCheckpointId = 0;
    bool canCreateNewCheckpoint = false;
    if (checkpointList.size() < checkpointConfig.getMaxCheckpoints() ||
        (checkpointList.size() == checkpointConfig.getMaxCheckpoints() &&
         checkpointList.front()->getNumberOfCursors() == 0)) {
        canCreateNewCheckpoint = true;
    }
    if (vbucket->getState() == vbucket_state_active &&
        !checkpointConfig.isInconsistentSlaveCheckpoint() &&
        canCreateNewCheckpoint) {

        bool forceCreation = isCheckpointCreationForHighMemUsage(vbucket);
        // Check if this master active vbucket needs to create a new open checkpoint.
        oldCheckpointId = checkOpenCheckpoint_UNLOCKED(forceCreation, true);
    }
    newOpenCheckpointCreated = oldCheckpointId > 0;
    if (oldCheckpointId > 0) {
        // If the persistence cursor reached to the end of the old open checkpoint, move it to
        // the new open checkpoint.
        if ((*(persistenceCursor.currentCheckpoint))->getId() == oldCheckpointId) {
            if (++(persistenceCursor.currentPos) ==
                (*(persistenceCursor.currentCheckpoint))->end()) {
                moveCursorToNextCheckpoint(persistenceCursor);
            } else {
                decrCursorPos_UNLOCKED(persistenceCursor);
            }
        }
        // If any of TAP cursors reached to the end of the old open checkpoint, move them to
        // the new open checkpoint.
        std::map<const std::string, CheckpointCursor>::iterator tap_it = tapCursors.begin();
        for (; tap_it != tapCursors.end(); ++tap_it) {
            CheckpointCursor &cursor = tap_it->second;
            if ((*(cursor.currentCheckpoint))->getId() == oldCheckpointId) {
                if (++(cursor.currentPos) == (*(cursor.currentCheckpoint))->end()) {
                    moveCursorToNextCheckpoint(cursor);
                } else {
                    decrCursorPos_UNLOCKED(cursor);
                }
            }
        }
    }

    if (checkpointConfig.canKeepClosedCheckpoints()) {
        double memoryUsed = static_cast<double>(stats.getTotalMemoryUsed());
        if (memoryUsed < stats.mem_high_wat &&
            checkpointList.size() <= checkpointConfig.getMaxCheckpoints()) {
            return 0;
        }
    }

    size_t numUnrefItems = 0;
    size_t numCheckpointsRemoved = 0;
    std::list<Checkpoint*> unrefCheckpointList;
    std::list<Checkpoint*>::iterator it = checkpointList.begin();
    for (; it != checkpointList.end(); ++it) {
        removeInvalidCursorsOnCheckpoint(*it);
        if ((*it)->getNumberOfCursors() > 0) {
            break;
        } else {
            numUnrefItems += (*it)->getNumItems() + 2; // 2 is for checkpoint start and end items.
            ++numCheckpointsRemoved;
            if (checkpointConfig.canKeepClosedCheckpoints() &&
                (checkpointList.size() - numCheckpointsRemoved) <=
                 checkpointConfig.getMaxCheckpoints()) {
                // Collect unreferenced closed checkpoints until the number of checkpoints is
                // equal to the number of max checkpoints allowed.
                ++it;
                break;
            }
        }
    }
    if (numUnrefItems > 0) {
        numItems -= numUnrefItems;
        decrCursorOffset_UNLOCKED(persistenceCursor, numUnrefItems);
        std::map<const std::string, CheckpointCursor>::iterator map_it = tapCursors.begin();
        for (; map_it != tapCursors.end(); ++map_it) {
            decrCursorOffset_UNLOCKED(map_it->second, numUnrefItems);
        }
    }
    unrefCheckpointList.splice(unrefCheckpointList.begin(), checkpointList,
                               checkpointList.begin(), it);
    // If any cursor on a replica vbucket or downstream active vbucket receiving checkpoints from
    // the upstream master is very slow and causes more closed checkpoints in memory,
    // collapse those closed checkpoints into a single one to reduce the memory overhead.
    if (!checkpointConfig.canKeepClosedCheckpoints() &&
        (vbucket->getState() == vbucket_state_replica ||
         (vbucket->getState() == vbucket_state_active &&
          checkpointConfig.isInconsistentSlaveCheckpoint()))) {
        collapseClosedCheckpoints(unrefCheckpointList);
    }
    lh.unlock();

    std::list<Checkpoint*>::iterator chkpoint_it = unrefCheckpointList.begin();
    for (; chkpoint_it != unrefCheckpointList.end(); ++chkpoint_it) {
        delete *chkpoint_it;
    }

    return numUnrefItems;
}

void CheckpointManager::removeInvalidCursorsOnCheckpoint(Checkpoint *pCheckpoint) {
    std::list<std::string> invalidCursorNames;
    const std::set<std::string> &cursors = pCheckpoint->getCursorNameList();
    std::set<std::string>::const_iterator cit = cursors.begin();
    for (; cit != cursors.end(); ++cit) {
        // Check it with persistence cursor
        if ((*cit).compare(persistenceCursor.name) == 0) {
            if (pCheckpoint != *(persistenceCursor.currentCheckpoint)) {
                invalidCursorNames.push_back(*cit);
            }
        } else { // Check it with tap cursors
            std::map<const std::string, CheckpointCursor>::iterator mit = tapCursors.find(*cit);
            if (mit == tapCursors.end() || pCheckpoint != *(mit->second.currentCheckpoint)) {
                invalidCursorNames.push_back(*cit);
            }
        }
    }

    std::list<std::string>::iterator it = invalidCursorNames.begin();
    for (; it != invalidCursorNames.end(); ++it) {
        pCheckpoint->removeCursorName(*it);
    }
}

void CheckpointManager::collapseClosedCheckpoints(std::list<Checkpoint*> &collapsedChks) {
    // If there are one open checkpoint and more than one closed checkpoint, collapse those
    // closed checkpoints into one checkpoint to reduce the memory overhead.
    if (checkpointList.size() > 2) {
        std::map<std::string, uint64_t> slowCursors;
        std::set<std::string> fastCursors;
        std::list<Checkpoint*>::iterator lastClosedChk = checkpointList.end();
        --lastClosedChk; --lastClosedChk; // Move to the lastest closed checkpoint.
        fastCursors.insert((*lastClosedChk)->getCursorNameList().begin(),
                           (*lastClosedChk)->getCursorNameList().end());
        std::list<Checkpoint*>::reverse_iterator rit = checkpointList.rbegin();
        ++rit; ++rit;// Move to the second lastest closed checkpoint.
        size_t numDuplicatedItems = 0, numMetaItems = 0;
        for (; rit != checkpointList.rend(); ++rit) {
            size_t numAddedItems = (*lastClosedChk)->mergePrevCheckpoint(*rit);
            numDuplicatedItems += ((*rit)->getNumItems() - numAddedItems);
            numMetaItems += 2; // checkpoint start and end meta items

            std::set<std::string>::iterator nameItr =
                (*rit)->getCursorNameList().begin();
            for (; nameItr != (*rit)->getCursorNameList().end(); ++nameItr) {
                if (nameItr->compare(persistenceCursor.name) == 0) {
                    const std::string& key = (*(persistenceCursor.currentPos))->getKey();
                    slowCursors[*nameItr] = (*rit)->getMutationIdForKey(key);
                } else {
                    const std::string& key = (*(tapCursors[*nameItr].currentPos))->getKey();
                    slowCursors[*nameItr] = (*rit)->getMutationIdForKey(key);
                }
            }
        }
        putCursorsInChk(slowCursors, lastClosedChk);

        numItems -= (numDuplicatedItems + numMetaItems);
        Checkpoint *pOpenCheckpoint = checkpointList.back();
        const std::set<std::string> &openCheckpointCursors = pOpenCheckpoint->getCursorNameList();
        fastCursors.insert(openCheckpointCursors.begin(), openCheckpointCursors.end());
        std::set<std::string>::const_iterator cit = fastCursors.begin();
        // Update the offset of each fast cursor.
        for (; cit != fastCursors.end(); ++cit) {
            if ((*cit).compare(persistenceCursor.name) == 0) {
                decrCursorOffset_UNLOCKED(persistenceCursor, numDuplicatedItems + numMetaItems);
            } else {
                std::map<const std::string, CheckpointCursor>::iterator mit = tapCursors.find(*cit);
                if (mit != tapCursors.end()) {
                    decrCursorOffset_UNLOCKED(mit->second, numDuplicatedItems + numMetaItems);
                }
            }
        }
        collapsedChks.splice(collapsedChks.end(), checkpointList,
                             checkpointList.begin(),  lastClosedChk);
    }
}

bool CheckpointManager::queueDirty(const queued_item &qi, const RCPtr<VBucket> &vbucket) {
    LockHolder lh(queueLock);
    if (vbucket->getState() != vbucket_state_active &&
        checkpointList.back()->getState() == CHECKPOINT_CLOSED) {
        // Replica vbucket might receive items from the master even if the current open checkpoint
        // has been already closed, because some items from the backfill with an invalid token
        // are on the wire even after that backfill thread is closed. Simply ignore those items.
        return false;
    }

    assert(vbucket);
    bool canCreateNewCheckpoint = false;
    if (checkpointList.size() < checkpointConfig.getMaxCheckpoints() ||
        (checkpointList.size() == checkpointConfig.getMaxCheckpoints() &&
         checkpointList.front()->getNumberOfCursors() == 0)) {
        canCreateNewCheckpoint = true;
    }
    if (vbucket->getState() == vbucket_state_active &&
        !checkpointConfig.isInconsistentSlaveCheckpoint() &&
        canCreateNewCheckpoint) {
        // Only the master active vbucket can create a next open checkpoint.
        checkOpenCheckpoint_UNLOCKED(false, true);
    }
    // Note that the creation of a new checkpoint on the replica vbucket will be controlled by TAP
    // mutation messages from the active vbucket, which contain the checkpoint Ids.

    assert(checkpointList.back()->getState() == CHECKPOINT_OPEN);
    queue_dirty_t result = checkpointList.back()->queueDirty(qi, this);
    if (result == NEW_ITEM) {
        ++numItems;
    }

    return result != EXISTING_ITEM;
}

void CheckpointManager::getAllItemsFromCurrentPosition(CheckpointCursor &cursor,
                                                       uint64_t barrier,
                                                       std::vector<queued_item> &items) {
    while (true) {
        if ( barrier > 0 )  {
            if ((*(cursor.currentCheckpoint))->getId() >= barrier) {
                break;
            }
        }
        while (++(cursor.currentPos) != (*(cursor.currentCheckpoint))->end()) {
            items.push_back(*(cursor.currentPos));
        }
        if ((*(cursor.currentCheckpoint))->getState() == CHECKPOINT_CLOSED) {
            if (!moveCursorToNextCheckpoint(cursor)) {
                --(cursor.currentPos);
                break;
            }
        } else { // The cursor is currently in the open checkpoint and reached to
                 // the end() of the open checkpoint.
            --(cursor.currentPos);
            break;
        }
    }
}

void CheckpointManager::getAllItemsForPersistence(std::vector<queued_item> &items) {
    LockHolder lh(queueLock);
    // Get all the items up to the end of the current open checkpoint.
    getAllItemsFromCurrentPosition(persistenceCursor, 0, items);
    persistenceCursor.offset = numItems;
    pCursorPreCheckpointId = getLastClosedCheckpointId_UNLOCKED();

    LOG(EXTENSION_LOG_DEBUG,
        "Grab %ld items through the persistence cursor from vbucket %d",
        items.size(), vbucketId);
}

void CheckpointManager::getAllItemsForTAPConnection(const std::string &name,
                                                    std::vector<queued_item> &items) {
    LockHolder lh(queueLock);
    std::map<const std::string, CheckpointCursor>::iterator it = tapCursors.find(name);
    if (it == tapCursors.end()) {
        LOG(EXTENSION_LOG_DEBUG,
            "The cursor for TAP connection \"%s\" is not found in the checkpoint",
            name.c_str());
        return;
    }
    getAllItemsFromCurrentPosition(it->second, 0, items);
    it->second.offset = numItems;

    LOG(EXTENSION_LOG_DEBUG,
        "Grab %ld items through the tap cursor with name \"%s\" from vbucket %d",
        items.size(), name.c_str(), vbucketId);
}

queued_item CheckpointManager::nextItem(const std::string &name, bool &isLastMutationItem) {
    LockHolder lh(queueLock);
    isLastMutationItem = false;
    std::map<const std::string, CheckpointCursor>::iterator it = tapCursors.find(name);
    if (it == tapCursors.end()) {
        LOG(EXTENSION_LOG_WARNING, "The cursor with name \"%s\" is not found in"
            " the checkpoint of vbucket %d.\n", name.c_str(), vbucketId);
        queued_item qi(new QueuedItem("", 0xffff, queue_op_empty));
        return qi;
    }
    if (checkpointList.back()->getId() == 0) {
        LOG(EXTENSION_LOG_INFO,
            "VBucket %d is still in backfill phase that doesn't allow "
            " the tap cursor to fetch an item from it's current checkpoint",
            vbucketId);
        queued_item qi(new QueuedItem("", 0xffff, queue_op_empty));
        return qi;
    }

    CheckpointCursor &cursor = it->second;
    if ((*(it->second.currentCheckpoint))->getState() == CHECKPOINT_CLOSED) {
        return nextItemFromClosedCheckpoint(cursor, isLastMutationItem);
    } else {
        return nextItemFromOpenCheckpoint(cursor, isLastMutationItem);
    }
}

queued_item CheckpointManager::nextItemFromClosedCheckpoint(CheckpointCursor &cursor,
                                                            bool &isLastMutationItem) {
    // The cursor already reached to the beginning of the checkpoint that had "open" state
    // when registered. Simply return an empty item so that the corresponding TAP client
    // can close the connection.
    if (cursor.closedCheckpointOnly &&
        cursor.openChkIdAtRegistration <= (*(cursor.currentCheckpoint))->getId()) {
        queued_item qi(new QueuedItem("", vbucketId, queue_op_empty));
        return qi;
    }

    ++(cursor.currentPos);
    if (cursor.currentPos != (*(cursor.currentCheckpoint))->end()) {
        ++(cursor.offset);
        isLastMutationItem = isLastMutationItemInCheckpoint(cursor);
        return *(cursor.currentPos);
    } else {
        if (!moveCursorToNextCheckpoint(cursor)) {
            --(cursor.currentPos);
            queued_item qi(new QueuedItem("", 0xffff, queue_op_empty));
            return qi;
        }
        if ((*(cursor.currentCheckpoint))->getState() == CHECKPOINT_CLOSED) {
            ++(cursor.currentPos); // Move the cursor to point to the actual first item.
            ++(cursor.offset);
            isLastMutationItem = isLastMutationItemInCheckpoint(cursor);
            return *(cursor.currentPos);
        } else { // the open checkpoint.
            return nextItemFromOpenCheckpoint(cursor, isLastMutationItem);
        }
    }
}

queued_item CheckpointManager::nextItemFromOpenCheckpoint(CheckpointCursor &cursor,
                                                          bool &isLastMutationItem) {
    if (cursor.closedCheckpointOnly) {
        queued_item qi(new QueuedItem("", vbucketId, queue_op_empty));
        return qi;
    }

    ++(cursor.currentPos);
    if (cursor.currentPos != (*(cursor.currentCheckpoint))->end()) {
        ++(cursor.offset);
        isLastMutationItem = isLastMutationItemInCheckpoint(cursor);
        return *(cursor.currentPos);
    } else {
        --(cursor.currentPos);
        queued_item qi(new QueuedItem("", 0xffff, queue_op_empty));
        return qi;
    }
}

void CheckpointManager::clear(vbucket_state_t vbState) {
    LockHolder lh(queueLock);
    std::list<Checkpoint*>::iterator it = checkpointList.begin();
    // Remove all the checkpoints.
    while(it != checkpointList.end()) {
        delete *it;
        ++it;
    }
    checkpointList.clear();
    numItems = 0;
    mutationCounter = 0;

    uint64_t checkpointId = vbState == vbucket_state_active ? 1 : 0;
    // Add a new open checkpoint.
    addNewCheckpoint_UNLOCKED(checkpointId);
    resetCursors();
}

void CheckpointManager::resetCursors(bool resetPersistenceCursor) {
    // Reset the persistence cursor.
    if (resetPersistenceCursor) {
        persistenceCursor.currentCheckpoint = checkpointList.begin();
        persistenceCursor.currentPos = checkpointList.front()->begin();
        persistenceCursor.offset = 0;
        checkpointList.front()->registerCursorName(persistenceCursor.name);
    }

    // Reset all the TAP cursors.
    std::map<const std::string, CheckpointCursor>::iterator cit = tapCursors.begin();
    for (; cit != tapCursors.end(); ++cit) {
        cit->second.currentCheckpoint = checkpointList.begin();
        cit->second.currentPos = checkpointList.front()->begin();
        cit->second.offset = 0;
        checkpointList.front()->registerCursorName(cit->second.name);
    }
}

void CheckpointManager::resetTAPCursors(const std::list<std::string> &cursors) {
    LockHolder lh(queueLock);
    std::list<std::string>::const_iterator it = cursors.begin();
    for (; it != cursors.end(); ++it) {
        registerTAPCursor_UNLOCKED(*it, getOpenCheckpointId_UNLOCKED(), false, true);
    }
}

bool CheckpointManager::moveCursorToNextCheckpoint(CheckpointCursor &cursor) {
    if ((*(cursor.currentCheckpoint))->getState() == CHECKPOINT_OPEN) {
        return false;
    } else if ((*(cursor.currentCheckpoint))->getState() == CHECKPOINT_CLOSED) {
        std::list<Checkpoint*>::iterator currCheckpoint = cursor.currentCheckpoint;
        if (++currCheckpoint == checkpointList.end()) {
            return false;
        }
    }

    // Remove the cursor's name from its current checkpoint.
    (*(cursor.currentCheckpoint))->removeCursorName(cursor.name);
    // Move the cursor to the next checkpoint.
    ++(cursor.currentCheckpoint);
    cursor.currentPos = (*(cursor.currentCheckpoint))->begin();
    // Register the cursor's name to its new current checkpoint.
    (*(cursor.currentCheckpoint))->registerCursorName(cursor.name);
    return true;
}

uint64_t CheckpointManager::checkOpenCheckpoint_UNLOCKED(bool forceCreation, bool timeBound) {
    int checkpoint_id = 0;

    if (checkpointExtension) {
        return checkpoint_id;
    }

    timeBound = timeBound &&
                (ep_real_time() - checkpointList.back()->getCreationTime()) >=
                checkpointConfig.getCheckpointPeriod();
    // Create the new open checkpoint if any of the following conditions is satisfied:
    // (1) force creation due to online update or high memory usage
    // (2) current checkpoint is reached to the max number of items allowed.
    // (3) time elapsed since the creation of the current checkpoint is greater than the threshold
    if (forceCreation ||
        (checkpointConfig.isItemNumBasedNewCheckpoint() &&
         checkpointList.back()->getNumItems() >= checkpointConfig.getCheckpointMaxItems()) ||
        (checkpointList.back()->getNumItems() > 0 && timeBound)) {

        checkpoint_id = checkpointList.back()->getId();
        closeOpenCheckpoint_UNLOCKED(checkpoint_id);
        addNewCheckpoint_UNLOCKED(checkpoint_id + 1);
    }
    return checkpoint_id;
}

bool CheckpointManager::eligibleForEviction(const std::string &key) {
    LockHolder lh(queueLock);
    uint64_t smallest_mid;

    // Get the mutation id of the item pointed by the slowest cursor.
    // This won't cause much overhead as the number of cursors per vbucket is
    // usually bounded to 3 (persistence cursor + 2 replicas).
    const std::string &pkey = (*(persistenceCursor.currentPos))->getKey();
    smallest_mid = (*(persistenceCursor.currentCheckpoint))->getMutationIdForKey(pkey);
    std::map<const std::string, CheckpointCursor>::iterator mit = tapCursors.begin();
    for (; mit != tapCursors.end(); ++mit) {
        const std::string &tkey = (*(mit->second.currentPos))->getKey();
        uint64_t mid = (*(mit->second.currentCheckpoint))->getMutationIdForKey(tkey);
        if (mid < smallest_mid) {
            smallest_mid = mid;
        }
    }

    bool can_evict = true;
    std::list<Checkpoint*>::reverse_iterator it = checkpointList.rbegin();
    for (; it != checkpointList.rend(); ++it) {
        uint64_t mid = (*it)->getMutationIdForKey(key);
        if (mid == 0) { // key doesn't exist in a checkpoint.
            continue;
        }
        if (smallest_mid < mid) { // The slowest cursor is still sitting behind a given key.
            can_evict = false;
            break;
        }
    }

    return can_evict;
}

size_t CheckpointManager::getNumItemsForTAPConnection(const std::string &name) {
    LockHolder lh(queueLock);
    size_t remains = 0;
    std::map<const std::string, CheckpointCursor>::iterator it = tapCursors.find(name);
    if (it != tapCursors.end()) {
        remains = (numItems >= it->second.offset) ? numItems - it->second.offset : 0;
    }
    return remains;
}

void CheckpointManager::decrTapCursorFromCheckpointEnd(const std::string &name) {
    LockHolder lh(queueLock);
    std::map<const std::string, CheckpointCursor>::iterator it = tapCursors.find(name);
    if (it != tapCursors.end() &&
        (*(it->second.currentPos))->getOperation() == queue_op_checkpoint_end) {
        decrCursorOffset_UNLOCKED(it->second, 1);
        decrCursorPos_UNLOCKED(it->second);
    }
}

uint64_t CheckpointManager::getMutationIdForKey(uint64_t chk_id, std::string key) {
    std::list<Checkpoint*>::iterator itr = checkpointList.begin();
    for (; itr != checkpointList.end(); ++itr) {
        if (chk_id == (*itr)->getId()) {
            return (*itr)->getMutationIdForKey(key);
        }
    }
    return 0;
}

bool CheckpointManager::isLastMutationItemInCheckpoint(CheckpointCursor &cursor) {
    std::list<queued_item>::iterator it = cursor.currentPos;
    ++it;
    if (it == (*(cursor.currentCheckpoint))->end() ||
        (*it)->getOperation() == queue_op_checkpoint_end) {
        return true;
    }
    return false;
}

void CheckpointManager::checkAndAddNewCheckpoint(uint64_t id) {
    LockHolder lh(queueLock);

    // Ignore CHECKPOINT_START message with ID 0 as 0 is reserved for representing backfill.
    if (id == 0) {
        return;
    }
    // If the replica receives a checkpoint start message right after backfill completion,
    // simply set the current open checkpoint id to the one received from the active vbucket.
    if (checkpointList.back()->getId() == 0) {
        setOpenCheckpointId_UNLOCKED(id);
        resetCursors(false);
        return;
    }

    std::list<Checkpoint*>::iterator it = checkpointList.begin();
    // Check if a checkpoint exists with ID >= id.
    while (it != checkpointList.end()) {
        if (id <= (*it)->getId()) {
            break;
        }
        ++it;
    }

    if (it == checkpointList.end()) {
        if ((checkpointList.back()->getId() + 1) < id) {
            isCollapsedCheckpoint = true;
            uint64_t oid = getOpenCheckpointId_UNLOCKED();
            lastClosedCheckpointId = oid > 0 ? (oid - 1) : 0;
        } else if ((checkpointList.back()->getId() + 1) == id) {
            isCollapsedCheckpoint = false;
        }
        if (checkpointList.back()->getState() == CHECKPOINT_OPEN &&
            checkpointList.back()->getNumItems() == 0) {
            // If the current open checkpoint doesn't have any items, simply set its id to
            // the one from the master node.
            setOpenCheckpointId_UNLOCKED(id);
            // Reposition all the cursors in the open checkpoint to the begining position
            // so that a checkpoint_start message can be sent again with the correct id.
            const std::set<std::string> &cursors = checkpointList.back()->getCursorNameList();
            std::set<std::string>::const_iterator cit = cursors.begin();
            for (; cit != cursors.end(); ++cit) {
                if ((*cit).compare(persistenceCursor.name) == 0) { // Persistence cursor
                    continue;
                } else { // TAP cursors
                    std::map<const std::string, CheckpointCursor>::iterator mit =
                        tapCursors.find(*cit);
                    mit->second.currentPos = checkpointList.back()->begin();
                }
            }
        } else {
            closeOpenCheckpoint_UNLOCKED(checkpointList.back()->getId());
            addNewCheckpoint_UNLOCKED(id);
        }
    } else {
<<<<<<< HEAD
        assert(!checkpointList.empty());
        std::list<Checkpoint*>::reverse_iterator rit = checkpointList.rbegin();
        ++rit; // Move to the last closed checkpoint.
        size_t numDuplicatedItems = 0, numMetaItems = 0;
        // Collapse all checkpoints.
        for (; rit != checkpointList.rend(); ++rit) {
            size_t numAddedItems = checkpointList.back()->mergePrevCheckpoint(*rit);
            numDuplicatedItems += ((*rit)->getNumItems() - numAddedItems);
            numMetaItems += 2; // checkpoint start and end meta items
            delete *rit;
        }
        numItems -= (numDuplicatedItems + numMetaItems);
=======
        collapseCheckpoints(id);
    }
}

void CheckpointManager::collapseCheckpoints(uint64_t id) {
    assert(checkpointList.size() > 0);

    std::map<std::string, uint64_t> cursorMap;
    std::map<const std::string, CheckpointCursor>::iterator itr;
    for (itr = tapCursors.begin(); itr != tapCursors.end(); itr++) {
        Checkpoint* chk = *(itr->second.currentCheckpoint);
        const std::string& key = (*(itr->second.currentPos))->getKey();
        cursorMap[itr->first.c_str()] = chk->getMutationIdForKey(key);
    }

    Checkpoint* chk = *(persistenceCursor.currentCheckpoint);
    std::string key = (*(persistenceCursor.currentPos))->getKey();
    cursorMap[persistenceCursor.name.c_str()] = chk->getMutationIdForKey(key);

    std::list<Checkpoint*>::reverse_iterator rit = checkpointList.rbegin();
    ++rit; // Move to the last closed checkpoint.
    size_t numDuplicatedItems = 0, numMetaItems = 0;
    // Collapse all checkpoints.
    for (; rit != checkpointList.rend(); ++rit) {
        size_t numAddedItems = checkpointList.back()->mergePrevCheckpoint(*rit);
        numDuplicatedItems += ((*rit)->getNumItems() - numAddedItems);
        numMetaItems += 2; // checkpoint start and end meta items
        delete *rit;
    }
    numItems -= (numDuplicatedItems + numMetaItems);

    if (checkpointList.size() > 1) {
        checkpointList.erase(checkpointList.begin(), --checkpointList.end());
    }
    assert(checkpointList.size() == 1);
>>>>>>> 76a92cb3

    if (checkpointList.back()->getState() == CHECKPOINT_CLOSED) {
        checkpointList.back()->popBackCheckpointEndItem();
        --numItems;
        checkpointList.back()->setState(CHECKPOINT_OPEN);
    }
    setOpenCheckpointId_UNLOCKED(id);
    putCursorsInChk(cursorMap, checkpointList.begin());
}

void CheckpointManager::putCursorsInChk(std::map<std::string, uint64_t> &cursors,
                                        std::list<Checkpoint*>::iterator chkItr) {
    int i;
    Checkpoint *chk = *chkItr;
    std::list<queued_item>::iterator cit = chk->begin();
    std::list<queued_item>::iterator last = chk->begin();
    for (i = 0; cit != chk->end(); ++i, ++cit) {
        uint64_t id = chk->getMutationIdForKey((*cit)->getKey());
        std::map<std::string, uint64_t>::iterator mit = cursors.begin();
        while (mit != cursors.end()) {
            if (mit->second < id) {
                if (mit->first.compare(persistenceCursor.name) == 0) {
                    persistenceCursor.currentCheckpoint = chkItr;
                    persistenceCursor.currentPos = last;
                    persistenceCursor.offset = (i > 0) ? i - 1 : 0;
                    chk->registerCursorName(persistenceCursor.name);
                } else {
                    tapCursors[mit->first].currentCheckpoint = chkItr;
                    tapCursors[mit->first].currentPos = last;
                    tapCursors[mit->first].offset = (i > 0) ? i - 1 : 0;
                    chk->registerCursorName(tapCursors[mit->first].name);
                }
                cursors.erase(mit);
                break;
            }
            ++mit;
        }
        last = cit;
    }

    std::map<std::string, uint64_t>::iterator mit = cursors.begin();
    for (; mit != cursors.end(); ++mit) {
        if (mit->first.compare(persistenceCursor.name) == 0) {
            persistenceCursor.currentCheckpoint = chkItr;
            persistenceCursor.currentPos = last;
            persistenceCursor.offset = (i > 0) ? i - 1 : 0;
            chk->registerCursorName(persistenceCursor.name);
        } else {
            tapCursors[mit->first].currentCheckpoint = chkItr;
            tapCursors[mit->first].currentPos = last;
            tapCursors[mit->first].offset = (i > 0) ? i - 1 : 0;
            chk->registerCursorName(tapCursors[mit->first].name);
        }
    }
}

bool CheckpointManager::hasNext(const std::string &name) {
    LockHolder lh(queueLock);
    std::map<const std::string, CheckpointCursor>::iterator it = tapCursors.find(name);
    if (it == tapCursors.end() || getOpenCheckpointId_UNLOCKED() == 0) {
        return false;
    }

    bool hasMore = true;
    std::list<queued_item>::iterator curr = it->second.currentPos;
    ++curr;
    if (curr == (*(it->second.currentCheckpoint))->end() &&
        (*(it->second.currentCheckpoint)) == checkpointList.back()) {
        hasMore = false;
    }
    return hasMore;
}

queued_item CheckpointManager::createCheckpointItem(uint64_t id,
                                                    uint16_t vbid,
                                                    enum queue_operation checkpoint_op) {
    assert(checkpoint_op == queue_op_checkpoint_start || checkpoint_op == queue_op_checkpoint_end);
    std::stringstream key;
    if (checkpoint_op == queue_op_checkpoint_start) {
        key << "checkpoint_start";
    } else {
        key << "checkpoint_end";
    }
    queued_item qi(new QueuedItem(key.str(), vbid, checkpoint_op, id));
    return qi;
}

bool CheckpointManager::hasNextForPersistence() {
    LockHolder lh(queueLock);
    bool hasMore = true;
    std::list<queued_item>::iterator curr = persistenceCursor.currentPos;
    ++curr;
    if (curr == (*(persistenceCursor.currentCheckpoint))->end() &&
        (*(persistenceCursor.currentCheckpoint)) == checkpointList.back()) {
        hasMore = false;
    }
    return hasMore;
}

uint64_t CheckpointManager::createNewCheckpoint() {
    LockHolder lh(queueLock);
    if (checkpointList.back()->getNumItems() > 0) {
        uint64_t chk_id = checkpointList.back()->getId();
        closeOpenCheckpoint_UNLOCKED(chk_id);
        addNewCheckpoint_UNLOCKED(chk_id + 1);
    }
    return checkpointList.back()->getId();
}

void CheckpointManager::decrCursorOffset_UNLOCKED(CheckpointCursor &cursor, size_t decr) {
    if (cursor.offset >= decr) {
        cursor.offset -= decr;
    } else {
        cursor.offset = 0;
        LOG(EXTENSION_LOG_WARNING,
            "%s cursor offset is negative. Reset it to 0.",
            cursor.name.c_str());
    }
}

void CheckpointManager::decrCursorPos_UNLOCKED(CheckpointCursor &cursor) {
    if (cursor.currentPos != (*(cursor.currentCheckpoint))->begin()) {
        --(cursor.currentPos);
    }
}

uint64_t CheckpointManager::getPersistenceCursorPreChkId() {
    LockHolder lh(queueLock);
    return pCursorPreCheckpointId;
}

void CheckpointConfig::addConfigChangeListener(EventuallyPersistentEngine &engine) {
    Configuration &configuration = engine.getConfiguration();
    configuration.addValueChangedListener("chk_period",
                              new CheckpointConfigChangeListener(engine.getCheckpointConfig()));
    configuration.addValueChangedListener("chk_max_items",
                              new CheckpointConfigChangeListener(engine.getCheckpointConfig()));
    configuration.addValueChangedListener("max_checkpoints",
                              new CheckpointConfigChangeListener(engine.getCheckpointConfig()));
    configuration.addValueChangedListener("inconsistent_slave_chk",
                              new CheckpointConfigChangeListener(engine.getCheckpointConfig()));
    configuration.addValueChangedListener("item_num_based_new_chk",
                              new CheckpointConfigChangeListener(engine.getCheckpointConfig()));
    configuration.addValueChangedListener("keep_closed_chks",
                              new CheckpointConfigChangeListener(engine.getCheckpointConfig()));
}

CheckpointConfig::CheckpointConfig(EventuallyPersistentEngine &e) {
    Configuration &config = e.getConfiguration();
    checkpointPeriod = config.getChkPeriod();
    checkpointMaxItems = config.getChkMaxItems();
    maxCheckpoints = config.getMaxCheckpoints();
    inconsistentSlaveCheckpoint = config.isInconsistentSlaveChk();
    itemNumBasedNewCheckpoint = config.isItemNumBasedNewChk();
    keepClosedCheckpoints = config.isKeepClosedChks();
}

bool CheckpointConfig::validateCheckpointMaxItemsParam(size_t checkpoint_max_items) {
    if (checkpoint_max_items < MIN_CHECKPOINT_ITEMS ||
        checkpoint_max_items > MAX_CHECKPOINT_ITEMS) {
        std::stringstream ss;
        ss << "New checkpoint_max_items param value " << checkpoint_max_items
           << " is not ranged between the min allowed value " << MIN_CHECKPOINT_ITEMS
           << " and max value " << MAX_CHECKPOINT_ITEMS;
        LOG(EXTENSION_LOG_WARNING, "%s", ss.str().c_str());
        return false;
    }
    return true;
}

bool CheckpointConfig::validateCheckpointPeriodParam(size_t checkpoint_period) {
    if (checkpoint_period < MIN_CHECKPOINT_PERIOD ||
        checkpoint_period > MAX_CHECKPOINT_PERIOD) {
        std::stringstream ss;
        ss << "New checkpoint_period param value " << checkpoint_period
           << " is not ranged between the min allowed value " << MIN_CHECKPOINT_PERIOD
           << " and max value " << MAX_CHECKPOINT_PERIOD;
        LOG(EXTENSION_LOG_WARNING, "%s\n", ss.str().c_str());
        return false;
    }
    return true;
}

bool CheckpointConfig::validateMaxCheckpointsParam(size_t max_checkpoints) {
    if (max_checkpoints < DEFAULT_MAX_CHECKPOINTS ||
        max_checkpoints > MAX_CHECKPOINTS_UPPER_BOUND) {
        std::stringstream ss;
        ss << "New max_checkpoints param value " << max_checkpoints
           << " is not ranged between the min allowed value " << DEFAULT_MAX_CHECKPOINTS
           << " and max value " << MAX_CHECKPOINTS_UPPER_BOUND;
        LOG(EXTENSION_LOG_WARNING, "%s\n", ss.str().c_str());
        return false;
    }
    return true;
}

void CheckpointConfig::setCheckpointPeriod(size_t value) {
    if (!validateCheckpointPeriodParam(value)) {
        value = DEFAULT_CHECKPOINT_PERIOD;
    }
    checkpointPeriod = static_cast<rel_time_t>(value);
}

void CheckpointConfig::setCheckpointMaxItems(size_t value) {
    if (!validateCheckpointMaxItemsParam(value)) {
        value = DEFAULT_CHECKPOINT_ITEMS;
    }
    checkpointMaxItems = value;
}

void CheckpointConfig::setMaxCheckpoints(size_t value) {
    if (!validateMaxCheckpointsParam(value)) {
        value = DEFAULT_MAX_CHECKPOINTS;
    }
    maxCheckpoints = value;
}

void CheckpointManager::addStats(ADD_STAT add_stat, const void *cookie) {
    LockHolder lh(queueLock);
    char buf[256];

    snprintf(buf, sizeof(buf), "vb_%d:open_checkpoint_id", vbucketId);
    add_casted_stat(buf, getOpenCheckpointId_UNLOCKED(), add_stat, cookie);
    snprintf(buf, sizeof(buf), "vb_%d:last_closed_checkpoint_id", vbucketId);
    add_casted_stat(buf, getLastClosedCheckpointId_UNLOCKED(), add_stat, cookie);
    snprintf(buf, sizeof(buf), "vb_%d:num_tap_cursors", vbucketId);
    add_casted_stat(buf, tapCursors.size(), add_stat, cookie);
    snprintf(buf, sizeof(buf), "vb_%d:num_checkpoint_items", vbucketId);
    add_casted_stat(buf, numItems, add_stat, cookie);
    snprintf(buf, sizeof(buf), "vb_%d:num_open_checkpoint_items", vbucketId);
    add_casted_stat(buf, checkpointList.empty() ? 0 : checkpointList.back()->getNumItems(),
                    add_stat, cookie);
    snprintf(buf, sizeof(buf), "vb_%d:num_checkpoints", vbucketId);
    add_casted_stat(buf, checkpointList.size(), add_stat, cookie);
    snprintf(buf, sizeof(buf), "vb_%d:num_items_for_persistence", vbucketId);
    add_casted_stat(buf, getNumItemsForPersistence_UNLOCKED(), add_stat, cookie);
    snprintf(buf, sizeof(buf), "vb_%d:checkpoint_extension", vbucketId);
    add_casted_stat(buf, isCheckpointExtension() ? "true" : "false",
                    add_stat, cookie);

    std::map<const std::string, CheckpointCursor>::iterator tap_it = tapCursors.begin();
    for (; tap_it != tapCursors.end(); ++tap_it) {
        snprintf(buf, sizeof(buf),
                 "vb_%d:%s:cursor_checkpoint_id", vbucketId, tap_it->first.c_str());
        add_casted_stat(buf, (*(tap_it->second.currentCheckpoint))->getId(),
                        add_stat, cookie);
    }
}<|MERGE_RESOLUTION|>--- conflicted
+++ resolved
@@ -234,17 +234,9 @@
 }
 
 void CheckpointManager::setOpenCheckpointId_UNLOCKED(uint64_t id) {
-<<<<<<< HEAD
     if (!checkpointList.empty()) {
-        getLogger()->log(EXTENSION_LOG_INFO, NULL,
-                         "Set the current open checkpoint id to %llu for vbucket %d.\n",
-                         id, vbucketId);
-=======
-    if (checkpointList.size() > 0) {
-        LOG(EXTENSION_LOG_INFO,
-            "Set the current open checkpoint id to %llu for vbucket %d",
-            id, vbucketId);
->>>>>>> 76a92cb3
+        LOG(EXTENSION_LOG_INFO, "Set the current open checkpoint id to %llu "
+            "for vbucket %d", id, vbucketId);
         checkpointList.back()->setId(id);
         // Update the checkpoint_start item with the new Id.
         queued_item qi = createCheckpointItem(id, vbucketId, queue_op_checkpoint_start);
@@ -664,7 +656,9 @@
                     const std::string& key = (*(persistenceCursor.currentPos))->getKey();
                     slowCursors[*nameItr] = (*rit)->getMutationIdForKey(key);
                 } else {
-                    const std::string& key = (*(tapCursors[*nameItr].currentPos))->getKey();
+                    std::map<const std::string, CheckpointCursor>::iterator cc =
+                        tapCursors.find(*nameItr);
+                    const std::string& key = (*(cc->second.currentPos))->getKey();
                     slowCursors[*nameItr] = (*rit)->getMutationIdForKey(key);
                 }
             }
@@ -1081,26 +1075,12 @@
             addNewCheckpoint_UNLOCKED(id);
         }
     } else {
-<<<<<<< HEAD
-        assert(!checkpointList.empty());
-        std::list<Checkpoint*>::reverse_iterator rit = checkpointList.rbegin();
-        ++rit; // Move to the last closed checkpoint.
-        size_t numDuplicatedItems = 0, numMetaItems = 0;
-        // Collapse all checkpoints.
-        for (; rit != checkpointList.rend(); ++rit) {
-            size_t numAddedItems = checkpointList.back()->mergePrevCheckpoint(*rit);
-            numDuplicatedItems += ((*rit)->getNumItems() - numAddedItems);
-            numMetaItems += 2; // checkpoint start and end meta items
-            delete *rit;
-        }
-        numItems -= (numDuplicatedItems + numMetaItems);
-=======
         collapseCheckpoints(id);
     }
 }
 
 void CheckpointManager::collapseCheckpoints(uint64_t id) {
-    assert(checkpointList.size() > 0);
+    assert(!checkpointList.empty());
 
     std::map<std::string, uint64_t> cursorMap;
     std::map<const std::string, CheckpointCursor>::iterator itr;
@@ -1130,7 +1110,6 @@
         checkpointList.erase(checkpointList.begin(), --checkpointList.end());
     }
     assert(checkpointList.size() == 1);
->>>>>>> 76a92cb3
 
     if (checkpointList.back()->getState() == CHECKPOINT_CLOSED) {
         checkpointList.back()->popBackCheckpointEndItem();
@@ -1158,10 +1137,12 @@
                     persistenceCursor.offset = (i > 0) ? i - 1 : 0;
                     chk->registerCursorName(persistenceCursor.name);
                 } else {
-                    tapCursors[mit->first].currentCheckpoint = chkItr;
-                    tapCursors[mit->first].currentPos = last;
-                    tapCursors[mit->first].offset = (i > 0) ? i - 1 : 0;
-                    chk->registerCursorName(tapCursors[mit->first].name);
+                    std::map<const std::string, CheckpointCursor>::iterator cc =
+                        tapCursors.find(mit->first);
+                    cc->second.currentCheckpoint = chkItr;
+                    cc->second.currentPos = last;
+                    cc->second.offset = (i > 0) ? i - 1 : 0;
+                    chk->registerCursorName(cc->second.name);
                 }
                 cursors.erase(mit);
                 break;
@@ -1179,10 +1160,12 @@
             persistenceCursor.offset = (i > 0) ? i - 1 : 0;
             chk->registerCursorName(persistenceCursor.name);
         } else {
-            tapCursors[mit->first].currentCheckpoint = chkItr;
-            tapCursors[mit->first].currentPos = last;
-            tapCursors[mit->first].offset = (i > 0) ? i - 1 : 0;
-            chk->registerCursorName(tapCursors[mit->first].name);
+            std::map<const std::string, CheckpointCursor>::iterator cc =
+                tapCursors.find(mit->first);
+            cc->second.currentCheckpoint = chkItr;
+            cc->second.currentPos = last;
+            cc->second.offset = (i > 0) ? i - 1 : 0;
+            chk->registerCursorName(cc->second.name);
         }
     }
 }
