--- conflicted
+++ resolved
@@ -198,39 +198,16 @@
     }
 }
 
-<<<<<<< HEAD
-hrtime_t TaskQueue::_reschedule(ExTask &task) {
+ProcessClock::time_point TaskQueue::_reschedule(ExTask &task) {
     LockHolder lh(mutex);
 
     futureQueue.push(task);
-    hrtime_t wakeTime = futureQueue.top()->getWaketime();
-=======
-ProcessClock::time_point TaskQueue::_reschedule(ExTask &task, task_type_t &curTaskType) {
-    ProcessClock::time_point wakeTime;
-    manager->doneWork(curTaskType);
-
-    LockHolder lh(mutex);
-
-    futureQueue.push(task);
-    if (curTaskType == queueType) {
-        wakeTime = futureQueue.top()->getWaketime();
-    } else {
-        wakeTime = ProcessClock::time_point::max();
-    }
->>>>>>> d8577c54
-
-    return wakeTime;
-}
-
-<<<<<<< HEAD
-hrtime_t TaskQueue::reschedule(ExTask &task) {
+    return futureQueue.top()->getWaketime();
+}
+
+ProcessClock::time_point TaskQueue::reschedule(ExTask &task) {
     EventuallyPersistentEngine *epe = ObjectRegistry::onSwitchThread(NULL, true);
-    hrtime_t rv = _reschedule(task);
-=======
-ProcessClock::time_point TaskQueue::reschedule(ExTask &task, task_type_t &curTaskType) {
-    EventuallyPersistentEngine *epe = ObjectRegistry::onSwitchThread(NULL, true);
-    const ProcessClock::time_point rv = _reschedule(task, curTaskType);
->>>>>>> d8577c54
+    auto rv = _reschedule(task);
     ObjectRegistry::onSwitchThread(epe);
     return rv;
 }
@@ -259,12 +236,7 @@
 }
 
 void TaskQueue::_wake(ExTask &task) {
-<<<<<<< HEAD
-    const hrtime_t now = gethrtime();
-=======
-    size_t numReady = 0;
     const ProcessClock::time_point now = ProcessClock::now();
->>>>>>> d8577c54
 
     LockHolder lh(mutex);
     LOG(EXTENSION_LOG_DEBUG, "%s: Wake a task \"%s\" id %" PRIu64,
