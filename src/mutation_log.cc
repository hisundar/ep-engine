--- conflicted
+++ resolved
@@ -366,21 +366,14 @@
 
     writeFully(file, (uint8_t*)&headerBlock, sizeof(headerBlock));
 
-<<<<<<< HEAD
     int64_t seek_result = SeekFile(file, getLogFile(),
                             std::max(
                             static_cast<uint32_t>(MIN_LOG_HEADER_SIZE),
                             headerBlock.blockSize() * headerBlock.blockCount())
                              - 1, false);
     if (seek_result < 0) {
-=======
-    int lseek_result = lseek(file, std::max(static_cast<uint32_t>(MIN_LOG_HEADER_SIZE),
-                                            headerBlock.blockSize() * headerBlock.blockCount())
-                             - 1, SEEK_SET);
-    if (lseek_result < 0) {
         LOG(EXTENSION_LOG_WARNING, "FATAL: lseek failed '%s': %s",
             getLogFile().c_str(), strerror(errno));
->>>>>>> c5065c26
         return false;
     }
     uint8_t zero(0);
@@ -426,21 +419,13 @@
 bool MutationLog::prepareWrites() {
     if (isEnabled()) {
         assert(isOpen());
-<<<<<<< HEAD
         int64_t seek_result = SeekFile(file, getLogFile(), 0, true);
         if (seek_result < 0) {
-            return false;
-        }
-        if (seek_result % blockSize != 0) {
-=======
-        int lseek_result = lseek(file, 0, SEEK_END);
-        if (lseek_result < 0) {
             LOG(EXTENSION_LOG_WARNING, "FATAL: lseek failed '%s': %s",
                     getLogFile().c_str(), strerror(errno));
             return false;
         }
-        if (lseek_result % blockSize != 0) {
->>>>>>> c5065c26
+        if (seek_result % blockSize != 0) {
             throw ShortReadException();
         }
         logSize = static_cast<size_t>(seek_result);
@@ -505,21 +490,15 @@
         throw ReadException(ss.str());
     }
 
-<<<<<<< HEAD
     int64_t size = getFileSize(file);
     if (size && size < MIN_LOG_HEADER_SIZE) {
         try {
             LOG(EXTENSION_LOG_WARNING, "WARNING: Corrupted access log '%s'",
                     getLogFile().c_str());
-=======
-    if (st.st_size && st.st_size < MIN_LOG_HEADER_SIZE) {
-        try {
->>>>>>> c5065c26
             reset();
             return;
         } catch (ShortReadException &e) {
             close();
-<<<<<<< HEAD
             disabled = true;
             throw ShortReadException();
         }
@@ -528,17 +507,6 @@
         if (!writeInitialBlock()) {
             close();
             disabled = true;
-=======
-            file = DISABLED_FD;
-            throw ShortReadException();
-        }
-    }
-
-    if (st.st_size == 0) {
-        if (!writeInitialBlock()) {
-            close();
-            file = DISABLED_FD;
->>>>>>> c5065c26
             return;
         }
     } else {
@@ -558,11 +526,7 @@
 
     if (!prepareWrites()) {
         close();
-<<<<<<< HEAD
         disabled = true;
-=======
-        file = DISABLED_FD;
->>>>>>> c5065c26
         return;
     }
 
