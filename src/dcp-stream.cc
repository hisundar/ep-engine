/* -*- Mode: C++; tab-width: 4; c-basic-offset: 4; indent-tabs-mode: nil -*- */
/*
 *     Copyright 2013 Couchbase, Inc
 *
 *   Licensed under the Apache License, Version 2.0 (the "License");
 *   you may not use this file except in compliance with the License.
 *   You may obtain a copy of the License at
 *
 *       http://www.apache.org/licenses/LICENSE-2.0
 *
 *   Unless required by applicable law or agreed to in writing, software
 *   distributed under the License is distributed on an "AS IS" BASIS,
 *   WITHOUT WARRANTIES OR CONDITIONS OF ANY KIND, either express or implied.
 *   See the License for the specific language governing permissions and
 *   limitations under the License.
 */

#include "config.h"

#include "ep_engine.h"
#include "failover-table.h"
#include "kvstore.h"
#include "statwriter.h"
#include "dcp-backfill-manager.h"
#include "dcp-backfill.h"
#include "dcp-consumer.h"
#include "dcp-producer.h"
#include "dcp-response.h"
#include "dcp-stream.h"

static const char* snapshotTypeToString(snapshot_type_t type) {
    static const char * const snapshotTypes[] = { "none", "disk", "memory" };
    cb_assert(type >= none && type <= memory);
    return snapshotTypes[type];
}

const uint64_t Stream::dcpMaxSeqno = std::numeric_limits<uint64_t>::max();
const size_t PassiveStream::batchSize = 10;

Stream::Stream(const std::string &name, uint32_t flags, uint32_t opaque,
               uint16_t vb, uint64_t start_seqno, uint64_t end_seqno,
               uint64_t vb_uuid, uint64_t snap_start_seqno,
               uint64_t snap_end_seqno)
    : name_(name), flags_(flags), opaque_(opaque), vb_(vb),
      start_seqno_(start_seqno), end_seqno_(end_seqno), vb_uuid_(vb_uuid),
      snap_start_seqno_(snap_start_seqno),
      snap_end_seqno_(snap_end_seqno),
      state_(STREAM_PENDING), itemsReady(false), readyQueueMemory(0) {
}

void Stream::clear_UNLOCKED() {
    while (!readyQ.empty()) {
        DcpResponse* resp = readyQ.front();
        popFromReadyQ();
        delete resp;
    }
}

void Stream::pushToReadyQ(DcpResponse* resp)
{
    if (resp) {
        readyQ.push(resp);
        readyQueueMemory += resp->getMessageSize();
    }
}

void Stream::popFromReadyQ(void)
{
    if (!readyQ.empty()) {
        uint32_t respSize = readyQ.front()->getMessageSize();
        readyQ.pop();
        /* Decrement the readyQ size */
        if ((readyQueueMemory - respSize) <= readyQueueMemory) {
            readyQueueMemory -= respSize;
        } else {
            LOG(EXTENSION_LOG_DEBUG, "readyQ size for stream %s (vb %d)"
                "underflow, likely wrong stat calculation! curr size: %llu;"
                "new size: %d", name_.c_str(), getVBucket(), readyQueueMemory,
                respSize);
            readyQueueMemory = 0;
        }
    }
}

uint64_t Stream::getReadyQueueMemory() {
    return readyQueueMemory;
}

const char * Stream::stateName(stream_state_t st) const {
    static const char * const stateNames[] = {
        "pending", "backfilling", "in-memory", "takeover-send", "takeover-wait",
        "reading", "dead"
    };
    cb_assert(st >= STREAM_PENDING && st <= STREAM_DEAD);
    return stateNames[st];
}

void Stream::addStats(ADD_STAT add_stat, const void *c) {
    const int bsize = 128;
    char buffer[bsize];
    snprintf(buffer, bsize, "%s:stream_%d_flags", name_.c_str(), vb_);
    add_casted_stat(buffer, flags_, add_stat, c);
    snprintf(buffer, bsize, "%s:stream_%d_opaque", name_.c_str(), vb_);
    add_casted_stat(buffer, opaque_, add_stat, c);
    snprintf(buffer, bsize, "%s:stream_%d_start_seqno", name_.c_str(), vb_);
    add_casted_stat(buffer, start_seqno_, add_stat, c);
    snprintf(buffer, bsize, "%s:stream_%d_end_seqno", name_.c_str(), vb_);
    add_casted_stat(buffer, end_seqno_, add_stat, c);
    snprintf(buffer, bsize, "%s:stream_%d_vb_uuid", name_.c_str(), vb_);
    add_casted_stat(buffer, vb_uuid_, add_stat, c);
    snprintf(buffer, bsize, "%s:stream_%d_snap_start_seqno", name_.c_str(), vb_);
    add_casted_stat(buffer, snap_start_seqno_, add_stat, c);
    snprintf(buffer, bsize, "%s:stream_%d_snap_end_seqno", name_.c_str(), vb_);
    add_casted_stat(buffer, snap_end_seqno_, add_stat, c);
    snprintf(buffer, bsize, "%s:stream_%d_state", name_.c_str(), vb_);
    add_casted_stat(buffer, stateName(state_), add_stat, c);
}

ActiveStream::ActiveStream(EventuallyPersistentEngine* e, DcpProducer* p,
                           const std::string &n, uint32_t flags,
                           uint32_t opaque, uint16_t vb, uint64_t st_seqno,
                           uint64_t en_seqno, uint64_t vb_uuid,
                           uint64_t snap_start_seqno, uint64_t snap_end_seqno)
    :  Stream(n, flags, opaque, vb, st_seqno, en_seqno, vb_uuid,
              snap_start_seqno, snap_end_seqno),
       lastReadSeqno(st_seqno), lastSentSeqno(st_seqno), curChkSeqno(st_seqno),
       takeoverState(vbucket_state_pending), backfillRemaining(0),
       itemsFromMemoryPhase(0), firstMarkerSent(false), waitForSnapshot(0),
       engine(e), producer(p), isBackfillTaskRunning(false) {

    const char* type = "";
    if (flags_ & DCP_ADD_STREAM_FLAG_TAKEOVER) {
        type = "takeover ";
        end_seqno_ = dcpMaxSeqno;
    }

    if (start_seqno_ >= end_seqno_) {
        endStream(END_STREAM_OK);
        itemsReady = true;
    }

    backfillItems.memory = 0;
    backfillItems.disk = 0;
    backfillItems.sent = 0;

    type_ = STREAM_ACTIVE;

    bufferedBackfill.bytes = 0;
    bufferedBackfill.items = 0;

    LOG(EXTENSION_LOG_WARNING, "%s (vb %d) %sstream created with start seqno "
        "%llu and end seqno %llu", producer->logHeader(), vb, type, st_seqno,
        en_seqno);
}

ActiveStream::~ActiveStream() {
    LockHolder lh(streamMutex);
    transitionState(STREAM_DEAD);
    clear_UNLOCKED();
    producer->getBackfillManager()->bytesSent(bufferedBackfill.bytes);
    bufferedBackfill.bytes = 0;
    bufferedBackfill.items = 0;
}

DcpResponse* ActiveStream::next() {
    LockHolder lh(streamMutex);

    stream_state_t initState = state_;

    DcpResponse* response = NULL;

    switch (state_) {
        case STREAM_PENDING:
            break;
        case STREAM_BACKFILLING:
            response = backfillPhase();
            break;
        case STREAM_IN_MEMORY:
            response = inMemoryPhase();
            break;
        case STREAM_TAKEOVER_SEND:
            response = takeoverSendPhase();
            break;
        case STREAM_TAKEOVER_WAIT:
            response = takeoverWaitPhase();
            break;
        case STREAM_DEAD:
            response = deadPhase();
            break;
        default:
            LOG(EXTENSION_LOG_WARNING, "%s (vb %d) Invalid state '%s'",
                producer->logHeader(), vb_, stateName(state_));
            abort();
    }

    if (state_ != STREAM_DEAD && initState != state_ && !response) {
        lh.unlock();
        return next();
    }

    itemsReady = response ? true : false;
    return response;
}

void ActiveStream::markDiskSnapshot(uint64_t startSeqno, uint64_t endSeqno) {
    LockHolder lh(streamMutex);
    if (state_ != STREAM_BACKFILLING) {
        return;
    }

    startSeqno = std::min(snap_start_seqno_, startSeqno);
    firstMarkerSent = true;

    LOG(EXTENSION_LOG_WARNING, "%s (vb %d) Sending disk snapshot with start "
        "seqno %llu and end seqno %llu", producer->logHeader(), vb_, startSeqno,
        endSeqno);
    pushToReadyQ(new SnapshotMarker(opaque_, vb_, startSeqno, endSeqno,
                                   MARKER_FLAG_DISK));
    RCPtr<VBucket> vb = engine->getVBucket(vb_);
    if (!vb) {
        endStream(END_STREAM_STATE);
    } else {
        if (endSeqno > end_seqno_) {
            endSeqno = end_seqno_;
        }
        // Only re-register the cursor if we still need to get memory snapshots
        CursorRegResult result =
            vb->checkpointManager.registerCursorBySeqno(name_, endSeqno);
        curChkSeqno = result.first;
    }

    if (!itemsReady) {
        itemsReady = true;
        lh.unlock();
        producer->notifyStreamReady(vb_, false);
    }
}

bool ActiveStream::backfillReceived(Item* itm, backfill_source_t backfill_source) {
    LockHolder lh(streamMutex);
    if (state_ == STREAM_BACKFILLING) {
<<<<<<< HEAD
        if (!producer->getBackfillManager()->bytesRead(itm->size())) {
            delete itm;
            return false;
        }

        bufferedBackfill.bytes.fetch_add(itm->size());
        bufferedBackfill.items++;

        readyQ.push(new MutationResponse(itm, opaque_,
                          prepareExtendedMetaData(itm->getVBucketId(),
                                                  itm->getConflictResMode())));
=======
        pushToReadyQ(new MutationResponse(itm, opaque_));
>>>>>>> 2ee154e3
        lastReadSeqno = itm->getBySeqno();

        if (!itemsReady) {
            itemsReady = true;
            lh.unlock();
            producer->notifyStreamReady(vb_, false);
        }

        if (backfill_source == BACKFILL_FROM_MEMORY) {
            backfillItems.memory++;
        } else {
            backfillItems.disk++;
        }
    } else {
        delete itm;
    }

    return true;
}

void ActiveStream::completeBackfill() {
    LockHolder lh(streamMutex);

    if (state_ == STREAM_BACKFILLING) {
        isBackfillTaskRunning = false;
        LOG(EXTENSION_LOG_WARNING, "%s (vb %d) Backfill complete, %d items read"
            " from disk %d from memory, last seqno read: %ld",
            producer->logHeader(), vb_, backfillItems.disk.load(),
            backfillItems.memory.load(), lastReadSeqno);

        if (!itemsReady) {
            itemsReady = true;
            lh.unlock();
            producer->notifyStreamReady(vb_, false);
        }
    }
}

void ActiveStream::snapshotMarkerAckReceived() {
    LockHolder lh (streamMutex);
    waitForSnapshot--;

    if (!itemsReady && waitForSnapshot == 0) {
        itemsReady = true;
        lh.unlock();
        producer->notifyStreamReady(vb_, true);
    }
}

void ActiveStream::setVBucketStateAckRecieved() {
    LockHolder lh(streamMutex);
    if (state_ == STREAM_TAKEOVER_WAIT) {
        if (takeoverState == vbucket_state_pending) {
            RCPtr<VBucket> vbucket = engine->getVBucket(vb_);
            engine->getEpStore()->setVBucketState(vb_, vbucket_state_dead,
                                                  false, false);
            takeoverState = vbucket_state_active;
            transitionState(STREAM_TAKEOVER_SEND);
            LOG(EXTENSION_LOG_INFO, "%s (vb %d) Receive ack for set vbucket "
                "state to pending message", producer->logHeader(), vb_);
        } else {
            LOG(EXTENSION_LOG_INFO, "%s (vb %d) Receive ack for set vbucket "
                "state to active message", producer->logHeader(), vb_);
            endStream(END_STREAM_OK);
        }

        if (!itemsReady) {
            itemsReady = true;
            lh.unlock();
            producer->notifyStreamReady(vb_, true);
        }
    } else {
        LOG(EXTENSION_LOG_WARNING, "%s (vb %d) Unexpected ack for set vbucket "
            "op on stream '%s' state '%s'", producer->logHeader(), vb_,
            name_.c_str(), stateName(state_));
    }
}

DcpResponse* ActiveStream::backfillPhase() {
    DcpResponse* resp = nextQueuedItem();

    if (resp && (resp->getEvent() == DCP_MUTATION ||
         resp->getEvent() == DCP_DELETION ||
         resp->getEvent() == DCP_EXPIRATION)) {
        MutationResponse* m = static_cast<MutationResponse*>(resp);
        producer->getBackfillManager()->bytesSent(m->getItem()->size());
        bufferedBackfill.bytes.fetch_sub(m->getItem()->size());
        bufferedBackfill.items--;
        if (backfillRemaining > 0) {
            backfillRemaining--;
        }
    }

    if (!isBackfillTaskRunning && readyQ.empty()) {
        backfillRemaining = 0;
        if (lastReadSeqno >= end_seqno_) {
            endStream(END_STREAM_OK);
        } else if (flags_ & DCP_ADD_STREAM_FLAG_TAKEOVER) {
            transitionState(STREAM_TAKEOVER_SEND);
        } else if (flags_ & DCP_ADD_STREAM_FLAG_DISKONLY) {
            endStream(END_STREAM_OK);
        } else {
            transitionState(STREAM_IN_MEMORY);
        }

        if (!resp) {
            resp = nextQueuedItem();
        }
    }

    return resp;
}

DcpResponse* ActiveStream::inMemoryPhase() {
    if (!readyQ.empty()) {
        return nextQueuedItem();
    }

    if (lastSentSeqno >= end_seqno_) {
        endStream(END_STREAM_OK);
    } else {
        nextCheckpointItem();
    }

    return nextQueuedItem();
}

DcpResponse* ActiveStream::takeoverSendPhase() {
    if (!readyQ.empty()) {
        return nextQueuedItem();
    } else {
        nextCheckpointItem();
        if (!readyQ.empty()) {
            return nextQueuedItem();
        }
    }

    if (waitForSnapshot != 0) {
        return NULL;
    }

    DcpResponse* resp = new SetVBucketState(opaque_, vb_, takeoverState);
    transitionState(STREAM_TAKEOVER_WAIT);
    return resp;
}

DcpResponse* ActiveStream::takeoverWaitPhase() {
    return nextQueuedItem();
}

DcpResponse* ActiveStream::deadPhase() {
    return nextQueuedItem();
}

void ActiveStream::addStats(ADD_STAT add_stat, const void *c) {
    Stream::addStats(add_stat, c);

    const int bsize = 128;
    char buffer[bsize];
    snprintf(buffer, bsize, "%s:stream_%d_backfill_disk_items",
             name_.c_str(), vb_);
    add_casted_stat(buffer, backfillItems.disk, add_stat, c);
    snprintf(buffer, bsize, "%s:stream_%d_backfill_mem_items",
             name_.c_str(), vb_);
    add_casted_stat(buffer, backfillItems.memory, add_stat, c);
    snprintf(buffer, bsize, "%s:stream_%d_backfill_sent", name_.c_str(), vb_);
    add_casted_stat(buffer, backfillItems.sent, add_stat, c);
    snprintf(buffer, bsize, "%s:stream_%d_memory_phase", name_.c_str(), vb_);
    add_casted_stat(buffer, itemsFromMemoryPhase, add_stat, c);
    snprintf(buffer, bsize, "%s:stream_%d_last_sent_seqno", name_.c_str(), vb_);
    add_casted_stat(buffer, lastSentSeqno, add_stat, c);
    snprintf(buffer, bsize, "%s:stream_%d_last_read_seqno", name_.c_str(), vb_);
    add_casted_stat(buffer, lastReadSeqno, add_stat, c);
    snprintf(buffer, bsize, "%s:stream_%d_ready_queue_memory", name_.c_str(), vb_);
    add_casted_stat(buffer, getReadyQueueMemory(), add_stat, c);
    snprintf(buffer, bsize, "%s:stream_%d_items_ready", name_.c_str(), vb_);
    add_casted_stat(buffer, itemsReady ? "true" : "false", add_stat, c);
    snprintf(buffer, bsize, "%s:stream_%d_backfill_buffer_bytes", name_.c_str(), vb_);
    add_casted_stat(buffer, bufferedBackfill.bytes, add_stat, c);
    snprintf(buffer, bsize, "%s:stream_%d_backfill_buffer_items", name_.c_str(), vb_);
    add_casted_stat(buffer, bufferedBackfill.items, add_stat, c);
}

void ActiveStream::addTakeoverStats(ADD_STAT add_stat, const void *cookie) {
    LockHolder lh(streamMutex);

    RCPtr<VBucket> vb = engine->getVBucket(vb_);
    add_casted_stat("name", name_, add_stat, cookie);
    if (!vb || state_ == STREAM_DEAD) {
        add_casted_stat("status", "completed", add_stat, cookie);
        add_casted_stat("estimate", 0, add_stat, cookie);
        add_casted_stat("backfillRemaining", 0, add_stat, cookie);
        add_casted_stat("estimate", 0, add_stat, cookie);
        return;
    }

    size_t total = backfillRemaining;
    if (state_ == STREAM_BACKFILLING) {
        add_casted_stat("status", "backfilling", add_stat, cookie);
    } else {
        add_casted_stat("status", "in-memory", add_stat, cookie);
    }
    add_casted_stat("backfillRemaining", backfillRemaining, add_stat, cookie);

    item_eviction_policy_t iep = engine->getEpStore()->getItemEvictionPolicy();
    size_t vb_items = vb->getNumItems(iep);
    size_t chk_items = vb_items > 0 ?
                vb->checkpointManager.getNumItemsForCursor(name_) : 0;
    size_t del_items = engine->getEpStore()->getRWUnderlying(vb_)->
                                                    getNumPersistedDeletes(vb_);

    if (end_seqno_ < curChkSeqno) {
        chk_items = 0;
    } else if ((end_seqno_ - curChkSeqno) < chk_items) {
        chk_items = end_seqno_ - curChkSeqno + 1;
    }
    total += chk_items;

    add_casted_stat("estimate", total, add_stat, cookie);
    add_casted_stat("chk_items", chk_items, add_stat, cookie);
    add_casted_stat("vb_items", vb_items, add_stat, cookie);
    add_casted_stat("on_disk_deletes", del_items, add_stat, cookie);
}

DcpResponse* ActiveStream::nextQueuedItem() {
    if (!readyQ.empty()) {
        DcpResponse* response = readyQ.front();
        if (response->getEvent() == DCP_MUTATION ||
            response->getEvent() == DCP_DELETION ||
            response->getEvent() == DCP_EXPIRATION) {
            lastSentSeqno = dynamic_cast<MutationResponse*>(response)->getBySeqno();

            if (state_ == STREAM_BACKFILLING) {
                backfillItems.sent++;
            } else {
                itemsFromMemoryPhase++;
            }
        }
<<<<<<< HEAD

        readyQ.pop();
=======
        popFromReadyQ();
>>>>>>> 2ee154e3
        return response;
    }
    return NULL;
}

void ActiveStream::nextCheckpointItem() {
    RCPtr<VBucket> vbucket = engine->getVBucket(vb_);
    if (!vbucket) {
        /* The entity deleting the vbucket must set stream to dead,
           calling setDead(END_STREAM_STATE) will cause deadlock because
           it will try to grab streamMutex which is already acquired at this
           point here */
        return;
    }

    bool mark = false;
    std::vector<queued_item> items;
    std::list<MutationResponse*> mutations;
    vbucket->checkpointManager.getAllItemsForCursor(name_, items);
    if (vbucket->checkpointManager.getNumCheckpoints() > 1) {
        engine->getEpStore()->wakeUpCheckpointRemover();
    }

    if (items.empty()) {
        return;
    }

    if (items.front()->getOperation() == queue_op_checkpoint_start) {
        mark = true;
    }

    std::vector<queued_item>::iterator itr = items.begin();
    for (; itr != items.end(); ++itr) {
        queued_item& qi = *itr;

        if (qi->getOperation() == queue_op_set ||
            qi->getOperation() == queue_op_del) {
            curChkSeqno = qi->getBySeqno();
            lastReadSeqno = qi->getBySeqno();

            mutations.push_back(new MutationResponse(qi, opaque_,
                           prepareExtendedMetaData(qi->getVBucketId(),
                                                   qi->getConflictResMode())));
        } else if (qi->getOperation() == queue_op_checkpoint_start) {
            cb_assert(mutations.empty());
            mark = true;
        }
    }

    if (mutations.empty()) {
        // If we only got checkpoint start or ends check to see if there are
        // any more snapshots before pausing the stream.
        nextCheckpointItem();
    } else {
        snapshot(mutations, mark);
    }
}

void ActiveStream::snapshot(std::list<MutationResponse*>& items, bool mark) {
    if (items.empty()) {
        return;
    }

    uint32_t flags = MARKER_FLAG_MEMORY;
    uint64_t snapStart = items.front()->getBySeqno();
    uint64_t snapEnd = items.back()->getBySeqno();

    if (mark) {
        flags |= MARKER_FLAG_CHK;
    }

    if (state_ == STREAM_TAKEOVER_SEND) {
        waitForSnapshot++;
        flags |= MARKER_FLAG_ACK;
    }

    if (!firstMarkerSent) {
        snapStart = std::min(snap_start_seqno_, snapStart);
        firstMarkerSent = true;
    }

    pushToReadyQ(new SnapshotMarker(opaque_, vb_, snapStart, snapEnd, flags));
    while(!items.empty()) {
        pushToReadyQ(items.front());
        items.pop_front();
    }
}

uint32_t ActiveStream::setDead(end_stream_status_t status) {
    LockHolder lh(streamMutex);
    endStream(status);

    if (!itemsReady && status != END_STREAM_DISCONNECTED) {
        itemsReady = true;
        lh.unlock();
        producer->notifyStreamReady(vb_, true);
    }
    return 0;
}

void ActiveStream::notifySeqnoAvailable(uint64_t seqno) {
    LockHolder lh(streamMutex);
    if (state_ != STREAM_DEAD) {
        if (!itemsReady) {
            itemsReady = true;
            lh.unlock();
            producer->notifyStreamReady(vb_, true);
        }
    }
}

void ActiveStream::endStream(end_stream_status_t reason) {
    if (state_ != STREAM_DEAD) {
        if (reason != END_STREAM_DISCONNECTED) {
            pushToReadyQ(new StreamEndResponse(opaque_, reason, vb_));
        }
        transitionState(STREAM_DEAD);
        LOG(EXTENSION_LOG_WARNING, "%s (vb %d) Stream closing, %llu items sent"
            " from backfill phase, %llu items sent from memory phase, %llu was "
            "last seqno sent", producer->logHeader(), vb_, backfillItems.sent.load(),
            itemsFromMemoryPhase, lastSentSeqno);
    }
}

void ActiveStream::scheduleBackfill() {
    if (!isBackfillTaskRunning) {
        RCPtr<VBucket> vbucket = engine->getVBucket(vb_);
        if (!vbucket) {
            return;
        }

        CursorRegResult result =
            vbucket->checkpointManager.registerCursorBySeqno(name_,
                                                             lastReadSeqno);
        curChkSeqno = result.first;
        bool isFirstItem = result.second;

        cb_assert(lastReadSeqno <= curChkSeqno);
        uint64_t backfillStart = lastReadSeqno + 1;

        /* We need to find the minimum seqno that needs to be backfilled in
         * order to make sure that we don't miss anything when transitioning
         * to a memory snapshot. The backfill task will always make sure that
         * the backfill end seqno is contained in the backfill.
         */
        uint64_t backfillEnd = 0;
        if (flags_ & DCP_ADD_STREAM_FLAG_DISKONLY) { // disk backfill only
            backfillEnd = end_seqno_;
        } else { // disk backfill + in-memory streaming
            if (backfillStart < curChkSeqno) {
                if (curChkSeqno > end_seqno_) {
                    backfillEnd = end_seqno_;
                } else {
                    backfillEnd = curChkSeqno - 1;
                }
            }
        }

        bool tryBackfill = isFirstItem || flags_ & DCP_ADD_STREAM_FLAG_DISKONLY;

        if (backfillStart <= backfillEnd && tryBackfill) {
            BackfillManager* backfillMgr = producer->getBackfillManager();
            backfillMgr->schedule(this, backfillStart, backfillEnd);
            isBackfillTaskRunning = true;
        } else {
            if (flags_ & DCP_ADD_STREAM_FLAG_DISKONLY) {
                endStream(END_STREAM_OK);
            } else if (flags_ & DCP_ADD_STREAM_FLAG_TAKEOVER) {
                transitionState(STREAM_TAKEOVER_SEND);
            } else {
                transitionState(STREAM_IN_MEMORY);
            }
            itemsReady = true;
        }
    }
}

void ActiveStream::transitionState(stream_state_t newState) {
    LOG(EXTENSION_LOG_DEBUG, "%s (vb %d) Transitioning from %s to %s",
        producer->logHeader(), vb_, stateName(state_), stateName(newState));

    if (state_ == newState) {
        return;
    }

    switch (state_) {
        case STREAM_PENDING:
            cb_assert(newState == STREAM_BACKFILLING || newState == STREAM_DEAD);
            break;
        case STREAM_BACKFILLING:
            cb_assert(newState == STREAM_IN_MEMORY ||
                   newState == STREAM_TAKEOVER_SEND ||
                   newState == STREAM_DEAD);
            break;
        case STREAM_IN_MEMORY:
            cb_assert(newState == STREAM_BACKFILLING || newState == STREAM_DEAD);
            break;
        case STREAM_TAKEOVER_SEND:
            cb_assert(newState == STREAM_TAKEOVER_WAIT || newState == STREAM_DEAD);
            break;
        case STREAM_TAKEOVER_WAIT:
            cb_assert(newState == STREAM_TAKEOVER_SEND || newState == STREAM_DEAD);
            break;
        default:
            LOG(EXTENSION_LOG_WARNING, "%s (vb %d) Invalid Transition from %s "
                "to %s", producer->logHeader(), vb_, stateName(state_),
                stateName(newState));
            abort();
    }

    state_ = newState;

    if (newState == STREAM_BACKFILLING) {
        scheduleBackfill();
    } else if (newState == STREAM_TAKEOVER_SEND) {
        nextCheckpointItem();
    } else if (newState == STREAM_DEAD) {
        RCPtr<VBucket> vb = engine->getVBucket(vb_);
        if (vb) {
            vb->checkpointManager.removeCursor(name_);
        }
    }
}

size_t ActiveStream::getItemsRemaining() {
    RCPtr<VBucket> vbucket = engine->getVBucket(vb_);

    if (!vbucket || state_ == STREAM_DEAD) {
        return 0;
    }

    uint64_t high_seqno = vbucket->getHighSeqno();

    if (end_seqno_ < high_seqno) {
        if (end_seqno_ > lastSentSeqno) {
            return (end_seqno_ - lastSentSeqno);
        }
    } else {
        if (high_seqno > lastSentSeqno) {
            return (high_seqno - lastSentSeqno);
        }
    }

    return 0;
}

ExtendedMetaData* ActiveStream::prepareExtendedMetaData(uint16_t vBucketId,
                                                        uint8_t conflictResMode)
{
    ExtendedMetaData *emd = NULL;
    if (producer->isExtMetaDataEnabled()) {
        RCPtr<VBucket> vb = engine->getVBucket(vBucketId);
        if (vb && vb->isTimeSyncEnabled()) {
            int64_t adjustedTime = gethrtime() + vb->getDriftCounter();
            emd = new ExtendedMetaData(adjustedTime, conflictResMode);
        } else {
            emd = new ExtendedMetaData(conflictResMode);
        }
    }
    return emd;
}

NotifierStream::NotifierStream(EventuallyPersistentEngine* e, DcpProducer* p,
                               const std::string &name, uint32_t flags,
                               uint32_t opaque, uint16_t vb, uint64_t st_seqno,
                               uint64_t en_seqno, uint64_t vb_uuid,
                               uint64_t snap_start_seqno,
                               uint64_t snap_end_seqno)
    : Stream(name, flags, opaque, vb, st_seqno, en_seqno, vb_uuid,
             snap_start_seqno, snap_end_seqno),
      producer(p) {
    LockHolder lh(streamMutex);
    RCPtr<VBucket> vbucket = e->getVBucket(vb_);
    if (vbucket && static_cast<uint64_t>(vbucket->getHighSeqno()) > st_seqno) {
        pushToReadyQ(new StreamEndResponse(opaque_, END_STREAM_OK, vb_));
        transitionState(STREAM_DEAD);
        itemsReady = true;
    }

    type_ = STREAM_NOTIFIER;

    LOG(EXTENSION_LOG_WARNING, "%s (vb %d) stream created with start seqno "
        "%llu and end seqno %llu", producer->logHeader(), vb, st_seqno,
        en_seqno);
}

uint32_t NotifierStream::setDead(end_stream_status_t status) {
    LockHolder lh(streamMutex);
    if (state_ != STREAM_DEAD) {
        transitionState(STREAM_DEAD);
        if (status != END_STREAM_DISCONNECTED) {
            pushToReadyQ(new StreamEndResponse(opaque_, status, vb_));
            if (!itemsReady) {
                itemsReady = true;
                lh.unlock();
                producer->notifyStreamReady(vb_, true);
            }
        }
    }
    return 0;
}

void NotifierStream::notifySeqnoAvailable(uint64_t seqno) {
    LockHolder lh(streamMutex);
    if (state_ != STREAM_DEAD && start_seqno_ < seqno) {
        pushToReadyQ(new StreamEndResponse(opaque_, END_STREAM_OK, vb_));
        transitionState(STREAM_DEAD);
        if (!itemsReady) {
            itemsReady = true;
            lh.unlock();
            producer->notifyStreamReady(vb_, true);
        }
    }
}

DcpResponse* NotifierStream::next() {
    LockHolder lh(streamMutex);

    if (readyQ.empty()) {
        itemsReady = false;
        return NULL;
    }

    DcpResponse* response = readyQ.front();
    popFromReadyQ();

    return response;
}

void NotifierStream::transitionState(stream_state_t newState) {
    LOG(EXTENSION_LOG_DEBUG, "%s (vb %d) Transitioning from %s to %s",
        producer->logHeader(), vb_, stateName(state_), stateName(newState));

    if (state_ == newState) {
        return;
    }

    switch (state_) {
        case STREAM_PENDING:
            cb_assert(newState == STREAM_DEAD);
            break;
        default:
            LOG(EXTENSION_LOG_WARNING, "%s (vb %d) Invalid Transition from %s "
                "to %s", producer->logHeader(), vb_, stateName(state_),
                stateName(newState));
            abort();
    }

    state_ = newState;
}

PassiveStream::PassiveStream(EventuallyPersistentEngine* e, DcpConsumer* c,
                             const std::string &name, uint32_t flags,
                             uint32_t opaque, uint16_t vb, uint64_t st_seqno,
                             uint64_t en_seqno, uint64_t vb_uuid,
                             uint64_t snap_start_seqno, uint64_t snap_end_seqno)
    : Stream(name, flags, opaque, vb, st_seqno, en_seqno, vb_uuid,
             snap_start_seqno, snap_end_seqno),
      engine(e), consumer(c), last_seqno(st_seqno), cur_snapshot_start(0),
      cur_snapshot_end(0), cur_snapshot_type(none), cur_snapshot_ack(false) {
    LockHolder lh(streamMutex);
    pushToReadyQ(new StreamRequest(vb, opaque, flags, st_seqno, en_seqno,
                                  vb_uuid, snap_start_seqno, snap_end_seqno));
    itemsReady = true;
    type_ = STREAM_PASSIVE;

    const char* type = (flags & DCP_ADD_STREAM_FLAG_TAKEOVER) ? "takeover" : "";
    LOG(EXTENSION_LOG_WARNING, "%s (vb %d) Attempting to add %s stream with "
        "start seqno %llu, end seqno %llu, vbucket uuid %llu, snap start seqno "
        "%llu, and snap end seqno %llu", consumer->logHeader(), vb, type,
        st_seqno, en_seqno, vb_uuid, snap_start_seqno, snap_end_seqno);
}

PassiveStream::~PassiveStream() {
    LockHolder lh(streamMutex);
    clear_UNLOCKED();
    cb_assert(state_ == STREAM_DEAD);
    cb_assert(buffer.bytes == 0);
}

uint32_t PassiveStream::setDead(end_stream_status_t status) {
    LockHolder lh(streamMutex);
    transitionState(STREAM_DEAD);
    uint32_t unackedBytes = buffer.bytes;
    clearBuffer();
    return unackedBytes;
}

void PassiveStream::acceptStream(uint16_t status, uint32_t add_opaque) {
    LockHolder lh(streamMutex);
    if (state_ == STREAM_PENDING) {
        if (status == ENGINE_SUCCESS) {
            transitionState(STREAM_READING);
        } else {
            transitionState(STREAM_DEAD);
        }
        pushToReadyQ(new AddStreamResponse(add_opaque, opaque_, status));
        if (!itemsReady) {
            itemsReady = true;
            lh.unlock();
            consumer->notifyStreamReady(vb_);
        }
    }
}

void PassiveStream::reconnectStream(RCPtr<VBucket> &vb,
                                    uint32_t new_opaque,
                                    uint64_t start_seqno) {
    vb_uuid_ = vb->failovers->getLatestEntry().vb_uuid;

    snapshot_info_t info = vb->checkpointManager.getSnapshotInfo();
    if (info.range.end == info.start) {
        info.range.start = info.start;
    }

    snap_start_seqno_ = info.range.start;
    start_seqno_ = info.start;
    snap_end_seqno_ = info.range.end;

    LOG(EXTENSION_LOG_WARNING, "%s (vb %d) Attempting to reconnect stream "
        "with opaque %ld, start seq no %llu, end seq no %llu, snap start seqno "
        "%llu, and snap end seqno %llu", consumer->logHeader(), vb_, new_opaque,
        start_seqno, end_seqno_, snap_start_seqno_, snap_end_seqno_);

    LockHolder lh(streamMutex);
    last_seqno = start_seqno;
    pushToReadyQ(new StreamRequest(vb_, new_opaque, flags_, start_seqno,
                                  end_seqno_, vb_uuid_, snap_start_seqno_,
                                  snap_end_seqno_));
    if (!itemsReady) {
        itemsReady = true;
        lh.unlock();
        consumer->notifyStreamReady(vb_);
    }
}

ENGINE_ERROR_CODE PassiveStream::messageReceived(DcpResponse* resp) {
    LockHolder lh(buffer.bufMutex);
    cb_assert(resp);

    if (state_ == STREAM_DEAD) {
        delete resp;
        return ENGINE_KEY_ENOENT;
    }

    if (resp->getEvent() == DCP_DELETION || resp->getEvent() == DCP_MUTATION ||
        resp->getEvent() == DCP_EXPIRATION) {
        MutationResponse* m = static_cast<MutationResponse*>(resp);
        uint64_t bySeqno = m->getBySeqno();
        if (bySeqno <= last_seqno) {
            LOG(EXTENSION_LOG_INFO, "%s Dropping dcp mutation for vbucket %d "
                "with opaque %ld because the byseqno given (%llu) must be "
                "larger than %llu", consumer->logHeader(), vb_, opaque_,
                bySeqno, last_seqno);
            delete m;
            return ENGINE_ERANGE;
        }
        last_seqno = bySeqno;
    }

    buffer.messages.push(resp);
    buffer.items++;
    buffer.bytes += resp->getMessageSize();

    return ENGINE_SUCCESS;
}

process_items_error_t PassiveStream::processBufferedMessages(uint32_t& processed_bytes) {
    LockHolder lh(buffer.bufMutex);
    uint32_t count = 0;
    uint32_t message_bytes = 0;
    uint32_t total_bytes_processed = 0;
    bool failed = false;

    if (buffer.messages.empty()) {
        return all_processed;
    }

    while (count < PassiveStream::batchSize && !buffer.messages.empty()) {
        ENGINE_ERROR_CODE ret = ENGINE_SUCCESS;
        DcpResponse *response = buffer.messages.front();
        message_bytes = response->getMessageSize();

        switch (response->getEvent()) {
            case DCP_MUTATION:
                ret = processMutation(static_cast<MutationResponse*>(response));
                break;
            case DCP_DELETION:
            case DCP_EXPIRATION:
                ret = processDeletion(static_cast<MutationResponse*>(response));
                break;
            case DCP_SNAPSHOT_MARKER:
                processMarker(static_cast<SnapshotMarker*>(response));
                break;
            case DCP_SET_VBUCKET:
                processSetVBucketState(static_cast<SetVBucketState*>(response));
                break;
            case DCP_STREAM_END:
                transitionState(STREAM_DEAD);
                delete response;
                break;
            default:
                abort();
        }

        if (ret == ENGINE_TMPFAIL || ret == ENGINE_ENOMEM) {
            failed = true;
            break;
        }

        buffer.messages.pop();
        buffer.items--;
        buffer.bytes -= message_bytes;
        count++;
        total_bytes_processed += message_bytes;
    }

    processed_bytes = total_bytes_processed;

    if (failed) {
        return cannot_process;
    }

    return all_processed;
}

ENGINE_ERROR_CODE PassiveStream::processMutation(MutationResponse* mutation) {
    RCPtr<VBucket> vb = engine->getVBucket(vb_);
    if (!vb) {
        return ENGINE_NOT_MY_VBUCKET;
    }

    ENGINE_ERROR_CODE ret;
    if (vb->isBackfillPhase()) {
        ret = engine->getEpStore()->addTAPBackfillItem(*mutation->getItem(),
                                                    INITIAL_NRU_VALUE,
                                                    false,
                                                    mutation->getExtMetaData());
    } else {
        ret = engine->getEpStore()->setWithMeta(*mutation->getItem(), 0, NULL,
                                                consumer->getCookie(), true,
                                                true, INITIAL_NRU_VALUE, false,
                                                mutation->getExtMetaData(),
                                                true);
    }

    // We should probably handle these error codes in a better way, but since
    // the producer side doesn't do anything with them anyways let's just log
    // them for now until we come up with a better solution.
    if (ret != ENGINE_SUCCESS) {
        LOG(EXTENSION_LOG_WARNING, "%s Got an error code %d while trying to "
            "process  mutation", consumer->logHeader(), ret);
    } else {
        handleSnapshotEnd(vb, mutation->getBySeqno());
    }

    if (ret != ENGINE_TMPFAIL && ret != ENGINE_ENOMEM) {
        delete mutation;
    }

    return ret;
}

ENGINE_ERROR_CODE PassiveStream::processDeletion(MutationResponse* deletion) {
    RCPtr<VBucket> vb = engine->getVBucket(vb_);
    if (!vb) {
        return ENGINE_NOT_MY_VBUCKET;
    }

    uint64_t delCas = 0;
    ENGINE_ERROR_CODE ret;
    ItemMetaData meta = deletion->getItem()->getMetaData();
    ret = engine->getEpStore()->deleteWithMeta(deletion->getItem()->getKey(),
                                               &delCas, NULL, deletion->getVBucket(),
                                               consumer->getCookie(), true,
                                               &meta, vb->isBackfillPhase(),
                                               false, deletion->getBySeqno(),
                                               deletion->getExtMetaData(),
                                               true);
    if (ret == ENGINE_KEY_ENOENT) {
        ret = ENGINE_SUCCESS;
    }

    // We should probably handle these error codes in a better way, but since
    // the producer side doesn't do anything with them anyways let's just log
    // them for now until we come up with a better solution.
    if (ret != ENGINE_SUCCESS) {
        LOG(EXTENSION_LOG_WARNING, "%s Got an error code %d while trying to "
            "process  deletion", consumer->logHeader(), ret);
    } else {
        handleSnapshotEnd(vb, deletion->getBySeqno());
    }

    if (ret != ENGINE_TMPFAIL && ret != ENGINE_ENOMEM) {
        delete deletion;
    }

    return ret;
}

void PassiveStream::processMarker(SnapshotMarker* marker) {
    RCPtr<VBucket> vb = engine->getVBucket(vb_);

    cur_snapshot_start = marker->getStartSeqno();
    cur_snapshot_end = marker->getEndSeqno();
    cur_snapshot_type = (marker->getFlags() & MARKER_FLAG_DISK) ? disk : memory;

    if (vb) {
        if (marker->getFlags() & MARKER_FLAG_DISK && vb->getHighSeqno() == 0) {
            vb->setBackfillPhase(true);
            vb->checkpointManager.setBackfillPhase(cur_snapshot_start,
                                                   cur_snapshot_end);
        } else {
            if (marker->getFlags() & MARKER_FLAG_CHK ||
                vb->checkpointManager.getOpenCheckpointId() == 0) {
                vb->checkpointManager.createSnapshot(cur_snapshot_start,
                                                     cur_snapshot_end);
            } else {
                vb->checkpointManager.updateCurrentSnapshotEnd(cur_snapshot_end);
            }
            vb->setBackfillPhase(false);
        }

        if (marker->getFlags() & MARKER_FLAG_ACK) {
            cur_snapshot_ack = true;
        }
    }
    delete marker;
}

void PassiveStream::processSetVBucketState(SetVBucketState* state) {
    engine->getEpStore()->setVBucketState(vb_, state->getState(), true);
    delete state;

    LockHolder lh (streamMutex);
    pushToReadyQ(new SetVBucketStateResponse(opaque_, ENGINE_SUCCESS));
    if (!itemsReady) {
        itemsReady = true;
        lh.unlock();
        consumer->notifyStreamReady(vb_);
    }
}

void PassiveStream::handleSnapshotEnd(RCPtr<VBucket>& vb, uint64_t byseqno) {
    if (byseqno == cur_snapshot_end) {
        if (cur_snapshot_type == disk && vb->isBackfillPhase()) {
            vb->setBackfillPhase(false);
        }

        uint64_t id = vb->checkpointManager.getOpenCheckpointId() + 1;
        vb->checkpointManager.checkAndAddNewCheckpoint(id, vb);

        if (cur_snapshot_ack) {
            LockHolder lh(streamMutex);
            pushToReadyQ(new SnapshotMarkerResponse(opaque_, ENGINE_SUCCESS));
            if (!itemsReady) {
                itemsReady = true;
                lh.unlock();
                consumer->notifyStreamReady(vb_);
            }
            cur_snapshot_ack = false;
        }
        cur_snapshot_type = none;
    }
}

void PassiveStream::addStats(ADD_STAT add_stat, const void *c) {
    Stream::addStats(add_stat, c);

    const int bsize = 128;
    char buf[bsize];
    snprintf(buf, bsize, "%s:stream_%d_buffer_items", name_.c_str(), vb_);
    add_casted_stat(buf, buffer.items, add_stat, c);
    snprintf(buf, bsize, "%s:stream_%d_buffer_bytes", name_.c_str(), vb_);
    add_casted_stat(buf, buffer.bytes, add_stat, c);
    snprintf(buf, bsize, "%s:stream_%d_items_ready", name_.c_str(), vb_);
    add_casted_stat(buf, itemsReady ? "true" : "false", add_stat, c);
    snprintf(buf, bsize, "%s:stream_%d_last_received_seqno", name_.c_str(), vb_);
    add_casted_stat(buf, last_seqno, add_stat, c);
    snprintf(buf, bsize, "%s:stream_%d_ready_queue_memory", name_.c_str(), vb_);
    add_casted_stat(buf, getReadyQueueMemory(), add_stat, c);

    snprintf(buf, bsize, "%s:stream_%d_cur_snapshot_type", name_.c_str(), vb_);
    add_casted_stat(buf, snapshotTypeToString(cur_snapshot_type), add_stat, c);

    if (cur_snapshot_type != none) {
        snprintf(buf, bsize, "%s:stream_%d_cur_snapshot_start", name_.c_str(), vb_);
        add_casted_stat(buf, cur_snapshot_start, add_stat, c);
        snprintf(buf, bsize, "%s:stream_%d_cur_snapshot_end", name_.c_str(), vb_);
        add_casted_stat(buf, cur_snapshot_end, add_stat, c);
    }
}

DcpResponse* PassiveStream::next() {
    LockHolder lh(streamMutex);

    if (readyQ.empty()) {
        itemsReady = false;
        return NULL;
    }

    DcpResponse* response = readyQ.front();
    popFromReadyQ();
    return response;
}

void PassiveStream::clearBuffer() {
    LockHolder lh(buffer.bufMutex);

    while (!buffer.messages.empty()) {
        DcpResponse* resp = buffer.messages.front();
        buffer.messages.pop();
        delete resp;
    }

    buffer.bytes = 0;
    buffer.items = 0;
}

void PassiveStream::transitionState(stream_state_t newState) {
    LOG(EXTENSION_LOG_DEBUG, "%s (vb %d) Transitioning from %s to %s",
        consumer->logHeader(), vb_, stateName(state_), stateName(newState));

    if (state_ == newState) {
        return;
    }

    switch (state_) {
        case STREAM_PENDING:
            cb_assert(newState == STREAM_READING || newState == STREAM_DEAD);
            break;
        case STREAM_READING:
            cb_assert(newState == STREAM_PENDING || newState == STREAM_DEAD);
            break;
        default:
            LOG(EXTENSION_LOG_WARNING, "%s (vb %d) Invalid Transition from %s "
                "to %s", consumer->logHeader(), vb_, stateName(state_),
                stateName(newState));
            abort();
    }

    state_ = newState;
}<|MERGE_RESOLUTION|>--- conflicted
+++ resolved
@@ -239,7 +239,6 @@
 bool ActiveStream::backfillReceived(Item* itm, backfill_source_t backfill_source) {
     LockHolder lh(streamMutex);
     if (state_ == STREAM_BACKFILLING) {
-<<<<<<< HEAD
         if (!producer->getBackfillManager()->bytesRead(itm->size())) {
             delete itm;
             return false;
@@ -248,12 +247,9 @@
         bufferedBackfill.bytes.fetch_add(itm->size());
         bufferedBackfill.items++;
 
-        readyQ.push(new MutationResponse(itm, opaque_,
+        pushToReadyQ(new MutationResponse(itm, opaque_,
                           prepareExtendedMetaData(itm->getVBucketId(),
                                                   itm->getConflictResMode())));
-=======
-        pushToReadyQ(new MutationResponse(itm, opaque_));
->>>>>>> 2ee154e3
         lastReadSeqno = itm->getBySeqno();
 
         if (!itemsReady) {
@@ -492,12 +488,7 @@
                 itemsFromMemoryPhase++;
             }
         }
-<<<<<<< HEAD
-
-        readyQ.pop();
-=======
         popFromReadyQ();
->>>>>>> 2ee154e3
         return response;
     }
     return NULL;
