/* -*- Mode: C++; tab-width: 4; c-basic-offset: 4; indent-tabs-mode: nil -*- */
/*
 *     Copyright 2011 Couchbase, Inc
 *
 *   Licensed under the Apache License, Version 2.0 (the "License");
 *   you may not use this file except in compliance with the License.
 *   You may obtain a copy of the License at
 *
 *       http://www.apache.org/licenses/LICENSE-2.0
 *
 *   Unless required by applicable law or agreed to in writing, software
 *   distributed under the License is distributed on an "AS IS" BASIS,
 *   WITHOUT WARRANTIES OR CONDITIONS OF ANY KIND, either express or implied.
 *   See the License for the specific language governing permissions and
 *   limitations under the License.
 */

#ifndef SRC_VBUCKETMAP_H_
#define SRC_VBUCKETMAP_H_ 1

#include "config.h"

#include <vector>

#include "kvshard.h"
#include "vbucket.h"
#include "utility.h"

/**
 * A map of known vbuckets.
 */
class VBucketMap {
friend class EPBucket;
friend class Warmup;

    class VBucketConfigChangeListener : public ValueChangedListener {
    public:
        VBucketConfigChangeListener(VBucketMap& vbucketMap)
            : map(vbucketMap) {}

        void sizeValueChanged(const std::string &key, size_t value) override;

    private:
        VBucketMap& map;
    };

public:

    // This class uses the same id_type as VBucket
    typedef VBucket::id_type id_type;

    VBucketMap(Configuration& config, KVBucket& store);
    ~VBucketMap();

    ENGINE_ERROR_CODE addBucket(const RCPtr<VBucket> &b);
    void removeBucket(id_type id);
    void addBuckets(const std::vector<VBucket*> &newBuckets);
    RCPtr<VBucket> getBucket(id_type id) const;

    // Returns the size of the map, i.e. the total number of VBuckets it can
    // contain.
    id_type getSize() const;
    std::vector<id_type> getBuckets(void) const;
    std::vector<id_type> getBucketsSortedByState(void) const;
    std::vector<std::pair<id_type, size_t> > getActiveVBucketsSortedByChkMgrMem(void) const;
    bool isBucketDeletion(id_type id) const;
    bool setBucketDeletion(id_type id, bool delBucket);
    bool isBucketCreation(id_type id) const;
    bool setBucketCreation(id_type id, bool rv);
    uint64_t getPersistenceCheckpointId(id_type id) const;
    void setPersistenceCheckpointId(id_type id, uint64_t checkpointId);
    uint64_t getPersistenceSeqno(id_type id) const;
    void setPersistenceSeqno(id_type id, uint64_t seqno);
    KVShard* getShardByVbId(id_type id) const;
    KVShard* getShard(KVShard::id_type shardId) const;
    size_t getNumShards() const;
    void setHLCDriftAheadThreshold(uint64_t threshold);
    void setHLCDriftBehindThreshold(uint64_t threshold);

    // Returns the current state of the given vBucket.
    vbucket_state getVBucketState(VBucket::id_type id) const;

private:

    std::vector<KVShard*> shards;
<<<<<<< HEAD
    std::atomic<bool> *bucketDeletion;
    std::atomic<bool> *bucketCreation;
    std::atomic<uint64_t> *persistenceCheckpointIds;
    std::atomic<uint64_t> *persistenceSeqnos;
=======
    AtomicValue<bool> *bucketDeletion;
    AtomicValue<bool> *bucketCreation;
    AtomicValue<uint64_t> *persistenceSeqnos;
>>>>>>> 58acc666
    const id_type size;

    DISALLOW_COPY_AND_ASSIGN(VBucketMap);
};

#endif  // SRC_VBUCKETMAP_H_<|MERGE_RESOLUTION|>--- conflicted
+++ resolved
@@ -77,22 +77,12 @@
     void setHLCDriftAheadThreshold(uint64_t threshold);
     void setHLCDriftBehindThreshold(uint64_t threshold);
 
-    // Returns the current state of the given vBucket.
-    vbucket_state getVBucketState(VBucket::id_type id) const;
-
 private:
 
     std::vector<KVShard*> shards;
-<<<<<<< HEAD
     std::atomic<bool> *bucketDeletion;
     std::atomic<bool> *bucketCreation;
-    std::atomic<uint64_t> *persistenceCheckpointIds;
     std::atomic<uint64_t> *persistenceSeqnos;
-=======
-    AtomicValue<bool> *bucketDeletion;
-    AtomicValue<bool> *bucketCreation;
-    AtomicValue<uint64_t> *persistenceSeqnos;
->>>>>>> 58acc666
     const id_type size;
 
     DISALLOW_COPY_AND_ASSIGN(VBucketMap);
