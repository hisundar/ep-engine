/* -*- Mode: C++; tab-width: 4; c-basic-offset: 4; indent-tabs-mode: nil -*- */
/*
 *     Copyright 2013 Couchbase, Inc
 *
 *   Licensed under the Apache License, Version 2.0 (the "License");
 *   you may not use this file except in compliance with the License.
 *   You may obtain a copy of the License at
 *
 *       http://www.apache.org/licenses/LICENSE-2.0
 *
 *   Unless required by applicable law or agreed to in writing, software
 *   distributed under the License is distributed on an "AS IS" BASIS,
 *   WITHOUT WARRANTIES OR CONDITIONS OF ANY KIND, either express or implied.
 *   See the License for the specific language governing permissions and
 *   limitations under the License.
 */

#include "config.h"

#include "ep_engine.h"
#include "failover-table.h"
#include "connmap.h"
#include "tapthrottle.h"
#include "dcp-consumer.h"
#include "dcp-response.h"
#include "dcp-stream.h"

class Processer : public GlobalTask {
public:
    Processer(EventuallyPersistentEngine* e, connection_t c,
                const Priority &p, double sleeptime = 1, bool shutdown = false)
        : GlobalTask(e, p, sleeptime, shutdown), conn(c) {}

    bool run();

    std::string getDescription();

private:
    connection_t conn;
};

bool Processer::run() {
    DcpConsumer* consumer = static_cast<DcpConsumer*>(conn.get());
    if (consumer->doDisconnect()) {
        return false;
    }

    switch (consumer->processBufferedItems()) {
        case all_processed:
            snooze(1);
            break;
        case more_to_process:
            snooze(0);
            break;
        case cannot_process:
            snooze(5);
            break;
        default:
            abort();
    }

    return true;
}

std::string Processer::getDescription() {
    std::stringstream ss;
    ss << "Processing buffered items for " << conn->getName();
    return ss.str();
}

DcpConsumer::DcpConsumer(EventuallyPersistentEngine &engine, const void *cookie,
                         const std::string &name)
    : Consumer(engine, cookie, name), opaqueCounter(0), processTaskId(0),
          itemsToProcess(false), lastNoopTime(ep_current_time()), backoffs(0) {
    Configuration& config = engine.getConfiguration();
    streams = new passive_stream_t[config.getMaxVbuckets()];
    setSupportAck(false);
    setLogHeader("DCP (Consumer) " + getName() + " -");
    setReserved(true);

    flowControl.enabled = config.isDcpEnableFlowControl();

    if (flowControl.enabled && config.isDcpEnableDynamicConnBufferSize()) {
        double dcpConnBufferSizePerc = static_cast<double>
                                       (config.getDcpConnBufferSizePerc())/100;
        size_t bufferSize = dcpConnBufferSizePerc *
                            engine.getEpStats().getMaxDataSize();

        /* Make sure that the flow control buffer size is within a max and min
           range */
        if (bufferSize < config.getDcpConnBufferSize()) {
            bufferSize = config.getDcpConnBufferSize();
            LOG(EXTENSION_LOG_WARNING, "%s Conn flow control buffer is set to"
                "minimum, as calculated sz is (%f) * (%zu)", logHeader(),
                dcpConnBufferSizePerc, engine.getEpStats().getMaxDataSize());
        } else if (bufferSize > config.getDcpConnBufferSizeMax()) {
            bufferSize = config.getDcpConnBufferSizeMax();
            LOG(EXTENSION_LOG_WARNING, "%s Conn flow control buffer is set to"
                "maximum, as calculated sz is (%f) * (%zu)", logHeader(),
                dcpConnBufferSizePerc, engine.getEpStats().getMaxDataSize());
        }

        /* If aggr memory used for flow control buffers across all consumers
           exceeds the threshold, then we limit it to min size */
        double dcpConnBufferSizeThreshold = static_cast<double>
                            (config.getDcpConnBufferSizeAggrMemThreshold())/100;
        if ((engine.getDcpConnMap().getAggrDcpConsumerBufferSize() + bufferSize)
            > dcpConnBufferSizeThreshold * engine.getEpStats().getMaxDataSize())
        {
            /* Setting to default minimum size */
            bufferSize = config.getDcpConnBufferSize();
            LOG(EXTENSION_LOG_WARNING, "%s Conn flow control buffer is set to"
                "minimum, as aggr memory used for flow control buffers across"
                "all consumers is %zu and is above the threshold (%f) * (%zu)",
                logHeader(),
                engine.getDcpConnMap().getAggrDcpConsumerBufferSize(),
                dcpConnBufferSizeThreshold,
                engine.getEpStats().getMaxDataSize());
        }
        flowControl.bufferSize = bufferSize;
    } else {
        LOG(EXTENSION_LOG_WARNING, "%s Not using dynamic flow control",
            logHeader());
        flowControl.bufferSize = config.getDcpConnBufferSize();
    }
    engine.getDcpConnMap().incAggrDcpConsumerBufferSize(flowControl.bufferSize);
    LOG(EXTENSION_LOG_WARNING, "%s Conn flow control buffer is %u", logHeader(),
      flowControl.bufferSize);

    flowControl.maxUnackedBytes = config.getDcpMaxUnackedBytes();

    noopInterval = config.getDcpNoopInterval();
    enableNoop = config.isDcpEnableNoop();
    sendNoopInterval = config.isDcpEnableNoop();

    setPriority = true;
    enableExtMetaData = true;

    ExTask task = new Processer(&engine, this, Priority::PendingOpsPriority, 1);
    processTaskId = ExecutorPool::get()->schedule(task, NONIO_TASK_IDX);
}

DcpConsumer::~DcpConsumer() {
    closeAllStreams();
    delete[] streams;
    engine_.getDcpConnMap().decAggrDcpConsumerBufferSize
                                (flowControl.bufferSize);
}

ENGINE_ERROR_CODE DcpConsumer::addStream(uint32_t opaque, uint16_t vbucket,
                                         uint32_t flags) {
    LockHolder lh(streamMutex);
    if (doDisconnect()) {
        return ENGINE_DISCONNECT;
    }

    RCPtr<VBucket> vb = engine_.getVBucket(vbucket);
    if (!vb) {
        LOG(EXTENSION_LOG_WARNING, "%s (vb %d) Add stream failed because this "
            "vbucket doesn't exist", logHeader(), vbucket);
        return ENGINE_NOT_MY_VBUCKET;
    }

    if (vb->getState() == vbucket_state_active) {
        LOG(EXTENSION_LOG_WARNING, "%s (vb %d) Add stream failed because this "
            "vbucket happens to be in active state", logHeader(), vbucket);
        return ENGINE_NOT_MY_VBUCKET;
    }

    snapshot_info_t info = vb->checkpointManager.getSnapshotInfo();
    if (info.range.end == info.start) {
        info.range.start = info.start;
    }

    uint32_t new_opaque = ++opaqueCounter;
    failover_entry_t entry = vb->failovers->getLatestEntry();
    uint64_t start_seqno = info.start;
    uint64_t end_seqno = std::numeric_limits<uint64_t>::max();
    uint64_t vbucket_uuid = entry.vb_uuid;
    uint64_t snap_start_seqno = info.range.start;
    uint64_t snap_end_seqno = info.range.end;

    passive_stream_t stream = streams[vbucket];
    if (stream && stream->isActive()) {
        LOG(EXTENSION_LOG_WARNING, "%s (vb %d) Cannot add stream because one "
            "already exists", logHeader(), vbucket);
        return ENGINE_KEY_EEXISTS;
    }

    streams[vbucket] = new PassiveStream(&engine_, this, getName(), flags,
                                         new_opaque, vbucket, start_seqno,
                                         end_seqno, vbucket_uuid,
                                         snap_start_seqno, snap_end_seqno);
    ready.push_back(vbucket);
    opaqueMap_[new_opaque] = std::make_pair(opaque, vbucket);

    return ENGINE_SUCCESS;
}

ENGINE_ERROR_CODE DcpConsumer::closeStream(uint32_t opaque, uint16_t vbucket) {
    LockHolder lh(streamMutex);
    if (doDisconnect()) {
        return ENGINE_DISCONNECT;
    }

    opaque_map::iterator oitr = opaqueMap_.find(opaque);
    if (oitr != opaqueMap_.end()) {
        opaqueMap_.erase(oitr);
    }

    passive_stream_t stream = streams[vbucket];
    if (!stream) {
        LOG(EXTENSION_LOG_WARNING, "%s (vb %d) Cannot close stream because no "
            "stream exists for this vbucket", logHeader(), vbucket);
        return ENGINE_KEY_ENOENT;
    }

    uint32_t bytesCleared = stream->setDead(END_STREAM_CLOSED);
    flowControl.freedBytes.fetch_add(bytesCleared);
    return ENGINE_SUCCESS;
}

ENGINE_ERROR_CODE DcpConsumer::streamEnd(uint32_t opaque, uint16_t vbucket,
                                         uint32_t flags) {
    if (doDisconnect()) {
        return ENGINE_DISCONNECT;
    }

    ENGINE_ERROR_CODE err = ENGINE_KEY_ENOENT;
    passive_stream_t stream = streams[vbucket];
    if (stream && stream->getOpaque() == opaque && stream->isActive()) {
        LOG(EXTENSION_LOG_INFO, "%s (vb %d) End stream received with reason %d",
            logHeader(), vbucket, flags);
        StreamEndResponse* response = new StreamEndResponse(opaque, flags,
                                                            vbucket);
        err = stream->messageReceived(response);

        bool disable = false;
        if (err == ENGINE_SUCCESS &&
            itemsToProcess.compare_exchange_strong(disable, true)) {
            ExecutorPool::get()->wake(processTaskId);
        }
    }

    if (err != ENGINE_SUCCESS) {
        LOG(EXTENSION_LOG_WARNING, "%s (vb %d) End stream received with opaque "
            "%d but does not exist", logHeader(), vbucket, opaque);
        flowControl.freedBytes.fetch_add(StreamEndResponse::baseMsgBytes);
    }

    return err;
}

ENGINE_ERROR_CODE DcpConsumer::mutation(uint32_t opaque, const void* key,
                                        uint16_t nkey, const void* value,
                                        uint32_t nvalue, uint64_t cas,
                                        uint16_t vbucket, uint32_t flags,
                                        uint8_t datatype, uint32_t locktime,
                                        uint64_t bySeqno, uint64_t revSeqno,
                                        uint32_t exptime, uint8_t nru,
                                        const void* meta, uint16_t nmeta) {
    if (doDisconnect()) {
        return ENGINE_DISCONNECT;
    }

    ENGINE_ERROR_CODE err = ENGINE_KEY_ENOENT;
    passive_stream_t stream = streams[vbucket];
    if (stream && stream->getOpaque() == opaque && stream->isActive()) {
        Item *item = new Item(key, nkey, flags, exptime, value, nvalue,
                              &datatype, EXT_META_LEN, cas, bySeqno,
                              vbucket, revSeqno);

        ExtendedMetaData *emd = NULL;
        if (nmeta > 0) {
            emd = new ExtendedMetaData(meta, nmeta);

            if (emd == NULL) {
                return ENGINE_ENOMEM;
            }
            if (emd->getStatus() == ENGINE_EINVAL) {
                delete emd;
                return ENGINE_EINVAL;
            }
        }

        MutationResponse* response = new MutationResponse(item, opaque,
                                                          emd);
        err = stream->messageReceived(response);

        bool disable = false;
        if (err == ENGINE_SUCCESS &&
            itemsToProcess.compare_exchange_strong(disable, true)) {
            ExecutorPool::get()->wake(processTaskId);
        }
    }

    if (err != ENGINE_SUCCESS) {
        uint32_t bytes =
            MutationResponse::mutationBaseMsgBytes + nkey + nmeta + nvalue;
        flowControl.freedBytes.fetch_add(bytes);
    }

    return err;
}

ENGINE_ERROR_CODE DcpConsumer::deletion(uint32_t opaque, const void* key,
                                        uint16_t nkey, uint64_t cas,
                                        uint16_t vbucket, uint64_t bySeqno,
                                        uint64_t revSeqno, const void* meta,
                                        uint16_t nmeta) {
    if (doDisconnect()) {
        return ENGINE_DISCONNECT;
    }

    ENGINE_ERROR_CODE err = ENGINE_KEY_ENOENT;
    passive_stream_t stream = streams[vbucket];
    if (stream && stream->getOpaque() == opaque && stream->isActive()) {
        Item* item = new Item(key, nkey, 0, 0, NULL, 0, NULL, 0, cas, bySeqno,
                              vbucket, revSeqno);
        item->setDeleted();

        ExtendedMetaData *emd = NULL;
        if (nmeta > 0) {
            emd = new ExtendedMetaData(meta, nmeta);

            if (emd == NULL) {
                return ENGINE_ENOMEM;
            }
            if (emd->getStatus() == ENGINE_EINVAL) {
                delete emd;
                return ENGINE_EINVAL;
            }
        }

        MutationResponse* response = new MutationResponse(item, opaque,
                                                          emd);
        err = stream->messageReceived(response);

        bool disable = false;
        if (err == ENGINE_SUCCESS &&
            itemsToProcess.compare_exchange_strong(disable, true)) {
            ExecutorPool::get()->wake(processTaskId);
        }
    }

    if (err != ENGINE_SUCCESS) {
        uint32_t bytes = MutationResponse::deletionBaseMsgBytes + nkey + nmeta;
        flowControl.freedBytes.fetch_add(bytes);
    }

    return err;
}

ENGINE_ERROR_CODE DcpConsumer::expiration(uint32_t opaque, const void* key,
                                          uint16_t nkey, uint64_t cas,
                                          uint16_t vbucket, uint64_t bySeqno,
                                          uint64_t revSeqno, const void* meta,
                                          uint16_t nmeta) {
    return deletion(opaque, key, nkey, cas, vbucket, bySeqno, revSeqno, meta,
                    nmeta);
}

ENGINE_ERROR_CODE DcpConsumer::snapshotMarker(uint32_t opaque,
                                              uint16_t vbucket,
                                              uint64_t start_seqno,
                                              uint64_t end_seqno,
                                              uint32_t flags) {
    if (doDisconnect()) {
        return ENGINE_DISCONNECT;
    }

    ENGINE_ERROR_CODE err = ENGINE_KEY_ENOENT;
    passive_stream_t stream = streams[vbucket];
    if (stream && stream->getOpaque() == opaque && stream->isActive()) {
        SnapshotMarker* response = new SnapshotMarker(opaque, vbucket,
                                                      start_seqno, end_seqno,
                                                      flags);
        err = stream->messageReceived(response);

        bool disable = false;
        if (err == ENGINE_SUCCESS &&
            itemsToProcess.compare_exchange_strong(disable, true)) {
            ExecutorPool::get()->wake(processTaskId);
        }
    }

    if (err != ENGINE_SUCCESS) {
        flowControl.freedBytes.fetch_add(SnapshotMarker::baseMsgBytes);
    }

    return err;
}

ENGINE_ERROR_CODE DcpConsumer::noop(uint32_t opaque) {
    lastNoopTime = ep_current_time();
    return ENGINE_SUCCESS;
}

ENGINE_ERROR_CODE DcpConsumer::flush(uint32_t opaque, uint16_t vbucket) {
    if (doDisconnect()) {
        return ENGINE_DISCONNECT;
    }

    return ENGINE_ENOTSUP;
}

ENGINE_ERROR_CODE DcpConsumer::setVBucketState(uint32_t opaque,
                                               uint16_t vbucket,
                                               vbucket_state_t state) {
    if (doDisconnect()) {
        return ENGINE_DISCONNECT;
    }

    ENGINE_ERROR_CODE err = ENGINE_KEY_ENOENT;
    passive_stream_t stream = streams[vbucket];
    if (stream && stream->getOpaque() == opaque && stream->isActive()) {
        SetVBucketState* response = new SetVBucketState(opaque, vbucket, state);
        err = stream->messageReceived(response);

        bool disable = false;
        if (err == ENGINE_SUCCESS &&
            itemsToProcess.compare_exchange_strong(disable, true)) {
            ExecutorPool::get()->wake(processTaskId);
        }
    }

    if (err != ENGINE_SUCCESS) {
        flowControl.freedBytes.fetch_add(SetVBucketState::baseMsgBytes);
    }

    return err;
}

ENGINE_ERROR_CODE DcpConsumer::step(struct dcp_message_producers* producers) {
    setLastWalkTime();

    if (doDisconnect()) {
        return ENGINE_DISCONNECT;
    }

    ENGINE_ERROR_CODE ret;
    if ((ret = handleFlowCtl(producers)) != ENGINE_FAILED) {
        if (ret == ENGINE_SUCCESS) {
            ret = ENGINE_WANT_MORE;
        }
        return ret;
    }

    if ((ret = handleNoop(producers)) != ENGINE_FAILED) {
        if (ret == ENGINE_SUCCESS) {
            ret = ENGINE_WANT_MORE;
        }
        return ret;
    }

    if ((ret = handlePriority(producers)) != ENGINE_FAILED) {
        if (ret == ENGINE_SUCCESS) {
            ret = ENGINE_WANT_MORE;
        }
        return ret;
    }

    if ((ret = handleExtMetaData(producers)) != ENGINE_FAILED) {
        if (ret == ENGINE_SUCCESS) {
            ret = ENGINE_WANT_MORE;
        }
        return ret;
    }

    DcpResponse *resp = getNextItem();
    if (resp == NULL) {
        return ENGINE_SUCCESS;
    }

    ret = ENGINE_SUCCESS;
    EventuallyPersistentEngine *epe = ObjectRegistry::onSwitchThread(NULL, true);
    switch (resp->getEvent()) {
        case DCP_ADD_STREAM:
        {
            AddStreamResponse *as = static_cast<AddStreamResponse*>(resp);
            ret = producers->add_stream_rsp(getCookie(), as->getOpaque(),
                                            as->getStreamOpaque(),
                                            as->getStatus());
            break;
        }
        case DCP_STREAM_REQ:
        {
            StreamRequest *sr = static_cast<StreamRequest*> (resp);
            ret = producers->stream_req(getCookie(), sr->getOpaque(),
                                        sr->getVBucket(), sr->getFlags(),
                                        sr->getStartSeqno(), sr->getEndSeqno(),
                                        sr->getVBucketUUID(),
                                        sr->getSnapStartSeqno(),
                                        sr->getSnapEndSeqno());
            break;
        }
        case DCP_SET_VBUCKET:
        {
            SetVBucketStateResponse* vs;
            vs = static_cast<SetVBucketStateResponse*>(resp);
            ret = producers->set_vbucket_state_rsp(getCookie(), vs->getOpaque(),
                                                   vs->getStatus());
            break;
        }
        case DCP_SNAPSHOT_MARKER:
        {
            SnapshotMarkerResponse* mr;
            mr = static_cast<SnapshotMarkerResponse*>(resp);
            ret = producers->marker_rsp(getCookie(), mr->getOpaque(),
                                        mr->getStatus());
            break;
        }
        default:
            LOG(EXTENSION_LOG_WARNING, "%s Unknown consumer event (%d), "
                "disconnecting", logHeader(), resp->getEvent());
            ret = ENGINE_DISCONNECT;
    }
    ObjectRegistry::onSwitchThread(epe);
    delete resp;

    if (ret == ENGINE_SUCCESS) {
        return ENGINE_WANT_MORE;
    }
    return ret;
}

bool RollbackTask::run() {
    if (cons->doRollback(opaque, vbid, rollbackSeqno)) {
        return true;
    }
    ++(engine->getEpStats().rollbackCount);
    return false;
}

ENGINE_ERROR_CODE DcpConsumer::handleResponse(
                                        protocol_binary_response_header *resp) {
    if (doDisconnect()) {
        return ENGINE_DISCONNECT;
    }

    uint8_t opcode = resp->response.opcode;
    uint32_t opaque = resp->response.opaque;

    opaque_map::iterator oitr = opaqueMap_.find(opaque);

    bool validOpaque = false;
    if (oitr != opaqueMap_.end()) {
        validOpaque = isValidOpaque(opaque, oitr->second.second);
    }

    if (!validOpaque) {
        LOG(EXTENSION_LOG_WARNING, "%s Received response with opaque %ld and "
            "that stream no longer exists", logHeader());
        return ENGINE_KEY_ENOENT;
    }

    if (opcode == PROTOCOL_BINARY_CMD_DCP_STREAM_REQ) {
        protocol_binary_response_dcp_stream_req* pkt =
            reinterpret_cast<protocol_binary_response_dcp_stream_req*>(resp);

        uint16_t vbid = oitr->second.second;
        uint16_t status = ntohs(pkt->message.header.response.status);
        uint64_t bodylen = ntohl(pkt->message.header.response.bodylen);
        uint8_t* body = pkt->bytes + sizeof(protocol_binary_response_header);

        if (status == PROTOCOL_BINARY_RESPONSE_ROLLBACK) {
            cb_assert(bodylen == sizeof(uint64_t));
            uint64_t rollbackSeqno = 0;
            memcpy(&rollbackSeqno, body, sizeof(uint64_t));
            rollbackSeqno = ntohll(rollbackSeqno);

            LOG(EXTENSION_LOG_WARNING, "%s (vb %d) Received rollback request "
                "to rollback seq no. %llu", logHeader(), vbid, rollbackSeqno);

            ExTask task = new RollbackTask(&engine_, opaque, vbid,
                                           rollbackSeqno, this,
                                           Priority::TapBgFetcherPriority);
            ExecutorPool::get()->schedule(task, WRITER_TASK_IDX);
            return ENGINE_SUCCESS;
        }

        if (((bodylen % 16) != 0 || bodylen == 0) && status == ENGINE_SUCCESS) {
            LOG(EXTENSION_LOG_WARNING, "%s (vb %d)Got a stream response with a "
                "bad failover log (length %llu), disconnecting", logHeader(),
                vbid, bodylen);
            return ENGINE_DISCONNECT;
        }

        streamAccepted(opaque, status, body, bodylen);
        return ENGINE_SUCCESS;
    } else if (opcode == PROTOCOL_BINARY_CMD_DCP_BUFFER_ACKNOWLEDGEMENT ||
               opcode == PROTOCOL_BINARY_CMD_DCP_CONTROL) {
        return ENGINE_SUCCESS;
    }

    LOG(EXTENSION_LOG_WARNING, "%s Trying to handle an unknown response %d, "
        "disconnecting", logHeader(), opcode);

    return ENGINE_DISCONNECT;
}

bool DcpConsumer::doRollback(uint32_t opaque, uint16_t vbid,
                             uint64_t rollbackSeqno) {
    ENGINE_ERROR_CODE err = engine_.getEpStore()->rollback(vbid, rollbackSeqno);

    if (err == ENGINE_NOT_MY_VBUCKET) {
        LOG(EXTENSION_LOG_WARNING, "%s (vb %d) Rollback failed because the "
                "vbucket was not found", logHeader(), vbid);
        return false;
    } else if (err == ENGINE_TMPFAIL) {
        return true; // Reschedule the rollback.
    }

    cb_assert(err == ENGINE_SUCCESS);

    LockHolder lh(streamMutex);
    RCPtr<VBucket> vb = engine_.getVBucket(vbid);
    streams[vbid]->reconnectStream(vb, opaque, vb->getHighSeqno());

    return false;
}

void DcpConsumer::addStats(ADD_STAT add_stat, const void *c) {
    ConnHandler::addStats(add_stat, c);

    int max_vbuckets = engine_.getConfiguration().getMaxVbuckets();
    for (int vbucket = 0; vbucket < max_vbuckets; vbucket++) {
        passive_stream_t stream = streams[vbucket];
        if (stream) {
            stream->addStats(add_stat, c);
        }
    }

    addStat("total_backoffs", backoffs, add_stat, c);
    if (flowControl.enabled) {
        addStat("total_acked_bytes", flowControl.ackedBytes, add_stat, c);
        addStat("max_buffer_bytes", flowControl.bufferSize, add_stat, c);
    }
}

void DcpConsumer::aggregateQueueStats(ConnCounter* aggregator) {
    aggregator->conn_queueBackoff += backoffs;
}

process_items_error_t DcpConsumer::processBufferedItems() {
    itemsToProcess.store(false);
    process_items_error_t process_ret = all_processed;

    int max_vbuckets = engine_.getConfiguration().getMaxVbuckets();
    for (int vbucket = 0; vbucket < max_vbuckets; vbucket++) {

        passive_stream_t stream = streams[vbucket];
        if (!stream) {
            continue;
        }

        uint32_t bytes_processed;

        do {
            if (!engine_.getTapThrottle().shouldProcess()) {
                backoffs++;
                return cannot_process;
            }

            bytes_processed = 0;
            process_ret = stream->processBufferedMessages(bytes_processed);
            flowControl.freedBytes.fetch_add(bytes_processed);
        } while (bytes_processed > 0 && process_ret != cannot_process);
    }

    if (process_ret == all_processed && itemsToProcess.load()) {
        return more_to_process;
    }

    return process_ret;
}

DcpResponse* DcpConsumer::getNextItem() {
    LockHolder lh(streamMutex);

    setPaused(false);
    while (!ready.empty()) {
        uint16_t vbucket = ready.front();
        ready.pop_front();

        passive_stream_t stream = streams[vbucket];
        if (!stream) {
            continue;
        }

        DcpResponse* op = stream->next();
        if (!op) {
            continue;
        }
        switch (op->getEvent()) {
            case DCP_STREAM_REQ:
            case DCP_ADD_STREAM:
            case DCP_SET_VBUCKET:
            case DCP_SNAPSHOT_MARKER:
                break;
            default:
                LOG(EXTENSION_LOG_WARNING, "%s Consumer is attempting to write"
                    " an unexpected event %d", logHeader(), op->getEvent());
                abort();
        }

        ready.push_back(vbucket);
        return op;
    }
    setPaused(true);

    return NULL;
}

void DcpConsumer::notifyStreamReady(uint16_t vbucket) {
    std::list<uint16_t>::iterator iter =
        std::find(ready.begin(), ready.end(), vbucket);
    if (iter != ready.end()) {
        return;
    }

    ready.push_back(vbucket);

    engine_.getDcpConnMap().notifyPausedConnection(this, true);
}

void DcpConsumer::streamAccepted(uint32_t opaque, uint16_t status, uint8_t* body,
                                 uint32_t bodylen) {
    LockHolder lh(streamMutex);

    opaque_map::iterator oitr = opaqueMap_.find(opaque);
    if (oitr != opaqueMap_.end()) {
        uint32_t add_opaque = oitr->second.first;
        uint16_t vbucket = oitr->second.second;

        passive_stream_t stream = streams[vbucket];
        if (stream && stream->getOpaque() == opaque &&
            stream->getState() == STREAM_PENDING) {
            if (status == ENGINE_SUCCESS) {
                RCPtr<VBucket> vb = engine_.getVBucket(vbucket);
                vb->failovers->replaceFailoverLog(body, bodylen);
                EventuallyPersistentStore* st = engine_.getEpStore();
                st->scheduleVBSnapshot(Priority::VBucketPersistHighPriority,
                                st->getVBuckets().getShard(vbucket)->getId());
            }
            LOG(EXTENSION_LOG_INFO, "%s (vb %d) Add stream for opaque %ld"
                " %s with error code %d", logHeader(), vbucket, opaque,
                status == ENGINE_SUCCESS ? "succeeded" : "failed", status);
            stream->acceptStream(status, add_opaque);
        } else {
            LOG(EXTENSION_LOG_WARNING, "%s (vb %d) Trying to add stream, but "
                "none exists (opaque: %d, add_opaque: %d)", logHeader(),
                vbucket, opaque, add_opaque);
        }
        opaqueMap_.erase(opaque);
    } else {
        LOG(EXTENSION_LOG_WARNING, "%s No opaque found for add stream response "
            "with opaque %ld", logHeader(), opaque);
    }
}

bool DcpConsumer::isValidOpaque(uint32_t opaque, uint16_t vbucket) {
    LockHolder lh(streamMutex);
    passive_stream_t stream = streams[vbucket];
    return stream && stream->getOpaque() == opaque;
}

void DcpConsumer::closeAllStreams() {
    int max_vbuckets = engine_.getConfiguration().getMaxVbuckets();
    for (int vbucket = 0; vbucket < max_vbuckets; vbucket++) {
        passive_stream_t stream = streams[vbucket];
        if (stream) {
            stream->setDead(END_STREAM_DISCONNECTED);
        }
    }
}

ENGINE_ERROR_CODE DcpConsumer::handleNoop(struct dcp_message_producers* producers) {
    if (enableNoop) {
        ENGINE_ERROR_CODE ret;
        uint32_t opaque = ++opaqueCounter;
        EventuallyPersistentEngine *epe = ObjectRegistry::onSwitchThread(NULL, true);
        ret = producers->control(getCookie(), opaque, "enable_noop", 11,
                                 "true", 4);
        ObjectRegistry::onSwitchThread(epe);
        enableNoop = false;
        return ret;
    }

    if (sendNoopInterval) {
        ENGINE_ERROR_CODE ret;
        uint32_t opaque = ++opaqueCounter;
        char buf_size[10];
        snprintf(buf_size, 10, "%u", noopInterval);
        EventuallyPersistentEngine *epe = ObjectRegistry::onSwitchThread(NULL, true);
        ret = producers->control(getCookie(), opaque, "set_noop_interval", 17,
                                 buf_size, strlen(buf_size));
        ObjectRegistry::onSwitchThread(epe);
        sendNoopInterval = false;
        return ret;
    }

    if ((ep_current_time() - lastNoopTime) > (noopInterval * 2)) {
        LOG(EXTENSION_LOG_WARNING, "%s Disconnecting because noop message has "
            "not been received for %u seconds", logHeader(), (noopInterval * 2));
        return ENGINE_DISCONNECT;
    }

    return ENGINE_FAILED;
}

ENGINE_ERROR_CODE DcpConsumer::handleFlowCtl(struct dcp_message_producers* producers) {
    if (flowControl.enabled) {
        ENGINE_ERROR_CODE ret;
        uint32_t ackable_bytes = flowControl.freedBytes;
        if (flowControl.pendingControl) {
            uint32_t opaque = ++opaqueCounter;
            char buf_size[10];
            snprintf(buf_size, 10, "%u", flowControl.bufferSize);
            EventuallyPersistentEngine *epe = ObjectRegistry::onSwitchThread(NULL, true);
            ret = producers->control(getCookie(), opaque,
                                     "connection_buffer_size", 22, buf_size,
                                     strlen(buf_size));
            ObjectRegistry::onSwitchThread(epe);
            flowControl.pendingControl = false;
            return (ret == ENGINE_SUCCESS) ? ENGINE_WANT_MORE : ret;
        } else if (ackable_bytes > (flowControl.bufferSize * .2)) {
            // Send a buffer ack when at least 20% of the buffer is drained
            uint32_t opaque = ++opaqueCounter;
            EventuallyPersistentEngine *epe = ObjectRegistry::onSwitchThread(NULL, true);
            ret = producers->buffer_acknowledgement(getCookie(), opaque, 0,
                                                    ackable_bytes);
            ObjectRegistry::onSwitchThread(epe);
            flowControl.lastBufferAck = ep_current_time();
            flowControl.ackedBytes.fetch_add(ackable_bytes);
            flowControl.freedBytes.fetch_sub(ackable_bytes);
            return (ret == ENGINE_SUCCESS) ? ENGINE_WANT_MORE : ret;
        } else if (ackable_bytes > 0 &&
                   (ep_current_time() - flowControl.lastBufferAck) > 5) {
            // Ack at least every 5 seconds
            uint32_t opaque = ++opaqueCounter;
            EventuallyPersistentEngine *epe = ObjectRegistry::onSwitchThread(NULL, true);
            ret = producers->buffer_acknowledgement(getCookie(), opaque, 0,
                                                    ackable_bytes);
            ObjectRegistry::onSwitchThread(epe);
            flowControl.lastBufferAck = ep_current_time();
            flowControl.ackedBytes.fetch_add(ackable_bytes);
            flowControl.freedBytes.fetch_sub(ackable_bytes);
            return (ret == ENGINE_SUCCESS) ? ENGINE_WANT_MORE : ret;
        }
    }
    return ENGINE_FAILED;
}

<<<<<<< HEAD
ENGINE_ERROR_CODE DcpConsumer::handlePriority(struct dcp_message_producers* producers) {
    if (setPriority) {
        ENGINE_ERROR_CODE ret;
        uint32_t opaque = ++opaqueCounter;
        EventuallyPersistentEngine *epe = ObjectRegistry::onSwitchThread(NULL, true);
        ret = producers->control(getCookie(), opaque, "set_priority", 12,
                                 "high", 4);
        ObjectRegistry::onSwitchThread(epe);
        setPriority = false;
        return ret;
    }

    return ENGINE_FAILED;
}

ENGINE_ERROR_CODE DcpConsumer::handleExtMetaData(struct dcp_message_producers* producers) {
    if (enableExtMetaData) {
        ENGINE_ERROR_CODE ret;
        uint32_t opaque = ++opaqueCounter;
        EventuallyPersistentEngine *epe = ObjectRegistry::onSwitchThread(NULL, true);
        ret = producers->control(getCookie(), opaque, "enable_ext_metadata", 19,
                                 "true", 4);
        ObjectRegistry::onSwitchThread(epe);
        enableExtMetaData = false;
        return ret;
    }

    return ENGINE_FAILED;
=======
bool DcpConsumer::isStreamPresent(uint16_t vbucket)
{
    if (streams[vbucket] && streams[vbucket]->isActive()) {
        return true;
    }
    return false;
>>>>>>> 96592d6f
}<|MERGE_RESOLUTION|>--- conflicted
+++ resolved
@@ -852,7 +852,6 @@
     return ENGINE_FAILED;
 }
 
-<<<<<<< HEAD
 ENGINE_ERROR_CODE DcpConsumer::handlePriority(struct dcp_message_producers* producers) {
     if (setPriority) {
         ENGINE_ERROR_CODE ret;
@@ -881,12 +880,12 @@
     }
 
     return ENGINE_FAILED;
-=======
+}
+
 bool DcpConsumer::isStreamPresent(uint16_t vbucket)
 {
     if (streams[vbucket] && streams[vbucket]->isActive()) {
         return true;
     }
     return false;
->>>>>>> 96592d6f
 }