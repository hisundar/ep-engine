--- conflicted
+++ resolved
@@ -1330,11 +1330,19 @@
                     couchstore_strerror(errCode));
         }
     } else {
-        throw std::system_error(
-                ENOENT, std::system_category(), "CouchKVStore::getDbInfo: "
-                "failed to open database file for vBucket " +
-                std::to_string(vbid) + " revision " + std::to_string(rev) +
-                " - couchstore returned error: " + couchstore_strerror(errCode));
+        // open failed - map couchstore error code to exception.
+        std::errc ec;
+        switch (errCode) {
+            case COUCHSTORE_ERROR_OPEN_FILE:
+                ec = std::errc::no_such_file_or_directory; break;
+            default:
+                ec = std::errc::io_error; break;
+        }
+        throw std::system_error(std::make_error_code(ec),
+                                "CouchKVStore::getDbInfo: failed to open database file for "
+                                "vBucket = " + std::to_string(vbid) +
+                                " rev = " + std::to_string(rev) +
+                                " with error:" + couchstore_strerror(errCode));
     }
 }
 
@@ -2369,17 +2377,11 @@
 }
 
 DBFileInfo CouchKVStore::getDbFileInfo(uint16_t vbid) {
-<<<<<<< HEAD
-=======
-    Db *db = nullptr;
-    uint64_t rev = dbFileRevMap[vbid];
->>>>>>> 57650fac
 
     DbInfo info = getDbInfo(vbid);
     return DBFileInfo{info.file_size, info.space_used};
 }
 
-<<<<<<< HEAD
 DBFileInfo CouchKVStore::getAggrDbFileInfo() {
     DBFileInfo kvsFileInfo;
     /**
@@ -2390,39 +2392,6 @@
     for (uint16_t vbid = 0; vbid < numDbFiles; vbid++) {
         kvsFileInfo.fileSize += cachedFileSize[vbid].load();
         kvsFileInfo.spaceUsed += cachedSpaceUsed[vbid].load();
-=======
-    couchstore_error_t errCode = openDB(vbid, rev, &db,
-                                        COUCHSTORE_OPEN_FLAG_RDONLY);
-    if (errCode == COUCHSTORE_SUCCESS) {
-        DbInfo info;
-        errCode = couchstore_db_info(db, &info);
-        closeDatabaseHandle(db);
-        if (errCode == COUCHSTORE_SUCCESS) {
-            cachedDocCount[vbid] = info.doc_count;
-            vbinfo.itemCount = info.doc_count;
-            vbinfo.fileSize = info.file_size;
-            vbinfo.spaceUsed = info.space_used;
-        } else {
-            throw std::runtime_error("CouchKVStore::getDbFileInfo: Failed "
-                "to read database info for vBucket = " + std::to_string(vbid) +
-                " rev = " + std::to_string(rev) +
-                " with error:" + couchstore_strerror(errCode));
-        }
-    } else {
-        // open failed - map couchstore error code to exception.
-        std::errc ec;
-        switch (errCode) {
-            case COUCHSTORE_ERROR_OPEN_FILE:
-                ec = std::errc::no_such_file_or_directory; break;
-            default:
-                ec = std::errc::io_error; break;
-        }
-        throw std::system_error(std::make_error_code(ec),
-                                "CouchKVStore::getDbInfo: failed to open database file for "
-                                "vBucket = " + std::to_string(vbid) +
-                                " rev = " + std::to_string(rev) +
-                                " with error:" + couchstore_strerror(errCode));
->>>>>>> 57650fac
     }
     return kvsFileInfo;
 }
