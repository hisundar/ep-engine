/* -*- Mode: C++; tab-width: 4; c-basic-offset: 4; indent-tabs-mode: nil -*- */

#include "config.h"

#include <fcntl.h>
#include <stdio.h>
#include <string.h>
#include <sys/stat.h>
#include <sys/types.h>

#include <algorithm>
#include <cctype>
#include <cstdlib>
#include <fstream>
#include <iostream>
#include <list>
#include <map>
#include <string>
#include <utility>
#include <vector>

#include "common.h"
#include "couch-kvstore/couch-kvstore.h"
#include "couch-kvstore/dirutils.h"
#include "ep_engine.h"
#define STATWRITER_NAMESPACE couchstore_engine
#include "statwriter.h"
#undef STATWRITER_NAMESPACE
#include "tools/cJSON.h"
#include "tools/JSON_checker.h"

using namespace CouchKVStoreDirectoryUtilities;

static const int MUTATION_FAILED = -1;
static const int DOC_NOT_FOUND = 0;
static const int MUTATION_SUCCESS = 1;

static const int MAX_OPEN_DB_RETRY = 10;

extern "C" {
    static int recordDbDumpC(Db *db, DocInfo *docinfo, void *ctx)
    {
        return CouchKVStore::recordDbDump(db, docinfo, ctx);
    }
}

extern "C" {
    static int getMultiCbC(Db *db, DocInfo *docinfo, void *ctx)
    {
        return CouchKVStore::getMultiCb(db, docinfo, ctx);
    }
}

extern "C" {
    static std::string getStrError() {
        const size_t max_msg_len = 256;
        char msg[max_msg_len];
        couchstore_last_os_error(msg, max_msg_len);
        std::string errorStr(msg);
        return errorStr;
    }
}

static bool isJSON(const value_t &value)
{
    const int len = value->length();
    const unsigned char *data = (unsigned char*) value->getData();
    return checkUTF8JSON(data, len);
}

static const std::string getJSONObjString(const cJSON *i)
{
    if (i == NULL) {
        return "";
    }
    if (i->type != cJSON_String) {
        abort();
    }
    return i->valuestring;
}

static bool endWithCompact(const std::string &filename)
{
    size_t pos = filename.find(".compact");
    if (pos == std::string::npos || (filename.size() - sizeof(".compact")) != pos) {
        return false;
    }
    return true;
}

static void discoverDbFiles(const std::string &dir, std::vector<std::string> &v)
{
    std::vector<std::string> files = findFilesContaining(dir, ".couch");
    std::vector<std::string>::iterator ii;
    for (ii = files.begin(); ii != files.end(); ++ii) {
        if (!endWithCompact(*ii)) {
            v.push_back(*ii);
        }
    }
}

static uint64_t computeMaxDeletedSeqNum(DocInfo **docinfos, const int numdocs)
{
    uint64_t max = 0;
    for (int idx = 0; idx < numdocs; idx++) {
        if (docinfos[idx]->deleted) {
            // check seq number only from a deleted file
            uint64_t seqNum = docinfos[idx]->rev_seq;
            max = std::max(seqNum, max);
        }
    }
    return max;
}

static int getMutationStatus(couchstore_error_t errCode)
{
    switch (errCode) {
    case COUCHSTORE_SUCCESS:
        return MUTATION_SUCCESS;
    case COUCHSTORE_ERROR_NO_HEADER:
    case COUCHSTORE_ERROR_NO_SUCH_FILE:
    case COUCHSTORE_ERROR_DOC_NOT_FOUND:
        // this return causes ep engine to drop the failed flush
        // of an item since it does not know about the itme any longer
        return DOC_NOT_FOUND;
    default:
        // this return causes ep engine to keep requeuing the failed
        // flush of an item
        return MUTATION_FAILED;
    }
}

static bool allDigit(std::string &input)
{
    size_t numchar = input.length();
    for(size_t i = 0; i < numchar; ++i) {
        if (!isdigit(input[i])) {
            return false;
        }
    }
    return true;
}

static std::string couchkvstore_strerrno(couchstore_error_t err) {
    return (err == COUCHSTORE_ERROR_OPEN_FILE ||
            err == COUCHSTORE_ERROR_READ ||
            err == COUCHSTORE_ERROR_WRITE) ? getStrError() : "none";
}

struct WarmupCookie {
    WarmupCookie(KVStore *s, Callback<GetValue>&c) :
        store(s), cb(c), engine(s->getEngine()), loaded(0), skipped(0), error(0)
    { /* EMPTY */ }
    KVStore *store;
    Callback<GetValue> &cb;
    EventuallyPersistentEngine *engine;
    size_t loaded;
    size_t skipped;
    size_t error;
};

static void batchWarmupCallback(uint16_t vbId,
                                std::vector<std::pair<std::string, uint64_t> > &fetches,
                                void *arg)
{
    WarmupCookie *c = static_cast<WarmupCookie *>(arg);
    EventuallyPersistentEngine *engine = c->engine;

    if (engine->stillWarmingUp()) {
        vb_bgfetch_queue_t items2fetch;
        std::vector<std::pair<std::string, uint64_t> >::iterator itm = fetches.begin();
        for (; itm != fetches.end(); ++itm) {
            // ignore duplicate key with the same db seq id in the access log
            if (items2fetch.find((*itm).second) != items2fetch.end()) {
                continue;
            }
            VBucketBGFetchItem *fit = new VBucketBGFetchItem((*itm).first,
                                                             (*itm).second,
                                                             NULL);
            items2fetch[(*itm).second].push_back(fit);
        }

        c->store->getMulti(vbId, items2fetch);

        vb_bgfetch_queue_t::iterator items = items2fetch.begin();
        for (; items != items2fetch.end(); ++items) {
           VBucketBGFetchItem * fetchedItem = (*items).second.back();
           GetValue &val = fetchedItem->value;
           if (val.getStatus() == ENGINE_SUCCESS) {
               c->loaded++;
               c->cb.callback(val);
           } else {
                LOG(EXTENSION_LOG_WARNING,
                    "Warning: warmup failed to load data for "
                    "vBucket = %d key = %s error = %X\n", vbId,
                    fetchedItem->key.c_str(), val.getStatus());
                c->error++;

          }
          delete fetchedItem;
        }
    } else {
        c->skipped++;
    }
}

struct GetMultiCbCtx {
    GetMultiCbCtx(CouchKVStore &c, uint16_t v, vb_bgfetch_queue_t &f) :
        cks(c), vbId(v), fetches(f) {}

    CouchKVStore &cks;
    uint16_t vbId;
    vb_bgfetch_queue_t &fetches;
};

struct StatResponseCtx {
public:
    StatResponseCtx(std::map<std::pair<uint16_t, uint16_t>, vbucket_state> &sm,
                    uint16_t vb) : statMap(sm), vbId(vb) {
        /* EMPTY */
    }

    std::map<std::pair<uint16_t, uint16_t>, vbucket_state> &statMap;
    uint16_t vbId;
};

struct LoadResponseCtx {
    shared_ptr<Callback<GetValue> > callback;
    uint16_t vbucketId;
    bool keysonly;
    EventuallyPersistentEngine *engine;
};

CouchRequest::CouchRequest(const Item &it, uint64_t rev, CouchRequestCallback &cb, bool del) :
    value(it.getValue()), vbucketId(it.getVBucketId()), fileRevNum(rev),
    key(it.getKey()), deleteItem(del)
{
    bool isjson = false;
    uint64_t cas = htonll(it.getCas());
    uint32_t flags = it.getFlags();
    uint32_t exptime = htonl(it.getExptime());
    uint32_t valuelen = it.getNBytes();

    dbDoc.id.buf = const_cast<char *>(key.c_str());
    dbDoc.id.size = it.getNKey();
    if (valuelen) {
        isjson = isJSON(value);
        dbDoc.data.buf = const_cast<char *>(value->getData());
        dbDoc.data.size = valuelen;
    } else {
        dbDoc.data.buf = NULL;
        dbDoc.data.size = 0;
    }

    memcpy(meta, &cas, 8);
    memcpy(meta + 8, &exptime, 4);
    memcpy(meta + 12, &flags, 4);
    dbDocInfo.rev_meta.buf = reinterpret_cast<char *>(meta);
    dbDocInfo.rev_meta.size = COUCHSTORE_METADATA_SIZE;
    dbDocInfo.rev_seq = it.getSeqno();
    dbDocInfo.size = dbDoc.data.size;
    if (del) {
        dbDocInfo.deleted =  1;
        callback.delCb = cb.delCb;
    } else {
        dbDocInfo.deleted = 0;
        callback.setCb = cb.setCb;
    }
    dbDocInfo.id = dbDoc.id;
    dbDocInfo.content_meta = isjson ? COUCH_DOC_IS_JSON : COUCH_DOC_NON_JSON_MODE;
    //Compress everything. Snappy is fast. Don't attempt to compress empty bodies.
    if(dbDoc.data.size > 0 && !deleteItem) {
        dbDocInfo.content_meta |= COUCH_DOC_IS_COMPRESSED;
    }
    start = gethrtime();
}

CouchKVStore::CouchKVStore(EventuallyPersistentEngine &theEngine,
                           bool read_only) :
    KVStore(read_only), engine(theEngine),
    epStats(theEngine.getEpStats()),
    configuration(theEngine.getConfiguration()),
    dbname(configuration.getDbname()),
    couchNotifier(NULL), pendingCommitCnt(0),
    intransaction(false), dbFileRevMapPopulated(false)
{
    open();
    statCollectingFileOps = getCouchstoreStatsOps(&st.fsStats);

    // init db file map with default revision number, 1
    numDbFiles = static_cast<uint16_t>(configuration.getMaxVbuckets());
    for (uint16_t i = 0; i < numDbFiles; i++) {
        dbFileRevMap.push_back(1);
    }
}

CouchKVStore::CouchKVStore(const CouchKVStore &copyFrom) :
    KVStore(copyFrom), engine(copyFrom.engine),
    epStats(copyFrom.epStats),
    configuration(copyFrom.configuration),
    dbname(copyFrom.dbname),
    couchNotifier(NULL), dbFileRevMap(copyFrom.dbFileRevMap),
    numDbFiles(copyFrom.numDbFiles), pendingCommitCnt(0),
    intransaction(false), dbFileRevMapPopulated(true)
{
    open();
    statCollectingFileOps = getCouchstoreStatsOps(&st.fsStats);
}

void CouchKVStore::reset()
{
    assert(!isReadOnly());
    // TODO CouchKVStore::flush() when couchstore api ready
    RememberingCallback<bool> cb;

    couchNotifier->flush(cb);
    cb.waitForValue();

    vbucket_map_t::iterator itor = cachedVBStates.begin();
    for (; itor != cachedVBStates.end(); ++itor) {
        uint16_t vbucket = itor->first;
        itor->second.checkpointId = 0;
        itor->second.maxDeletedSeqno = 0;
        resetVBucket(vbucket, itor->second);
        updateDbFileMap(vbucket, 1);
    }
}

void CouchKVStore::set(const Item &itm, Callback<mutation_result> &cb)
{
    assert(!isReadOnly());
    assert(intransaction);
    bool deleteItem = false;
    CouchRequestCallback requestcb;
    std::string dbFile;
<<<<<<< HEAD
    uint64_t fileRev = dbFileRevMap[itm.getVBucketId()];
=======
    uint64_t fileRev = 1;

    requestcb.setCb = &cb;
    if ((getDbFile(itm.getVBucketId(), dbFile))) {
        fileRev = dbFileRev(dbFile);
    } else {
        LOG(EXTENSION_LOG_DEBUG, "Warning: cannot locate database file %s",
            dbFile.c_str());
    }
>>>>>>> 76a92cb3

    // each req will be de-allocated after commit
    requestcb.setCb = &cb;
    CouchRequest *req = new CouchRequest(itm, fileRev, requestcb, deleteItem);
    queueItem(req);
}

void CouchKVStore::get(const std::string &key, uint64_t, uint16_t vb,
                       Callback<GetValue> &cb)
{
    hrtime_t start = gethrtime();
    Db *db = NULL;
    std::string dbFile;
    GetValue rv;
    uint64_t fileRev = dbFileRevMap[vb];

<<<<<<< HEAD
    couchstore_error_t errCode = openDB(vb, fileRev, &db,
=======
    if (!(getDbFile(vb, dbFile))) {
        // just log error, openDB will attemp to open the database
        // file again and handle the final error
        LOG(EXTENSION_LOG_DEBUG, "Info: cannot locate database file %s",
            dbFile.c_str());
    }

    couchstore_error_t errCode = openDB(vb, dbFileRev(dbFile), &db,
>>>>>>> 76a92cb3
                                        COUCHSTORE_OPEN_FLAG_RDONLY);
    if (errCode != COUCHSTORE_SUCCESS) {
        ++st.numGetFailure;
        LOG(EXTENSION_LOG_WARNING,
            "Warning: failed to open database to retrieve data "
            "from vBucketId = %d, key = %s, file = %s\n",
            vb, key.c_str(), dbFile.c_str());
        rv.setStatus(couchErr2EngineErr(errCode));
        cb.callback(rv);
        return;
    }

    RememberingCallback<GetValue> *rc = dynamic_cast<RememberingCallback<GetValue> *>(&cb);
    bool getMetaOnly = rc && rc->val.isPartial();
    DocInfo *docInfo = NULL;
    sized_buf id;

    id.size = key.size();
    id.buf = const_cast<char *>(key.c_str());
    errCode = couchstore_docinfo_by_id(db, (uint8_t *)id.buf, id.size, &docInfo);
    if (errCode != COUCHSTORE_SUCCESS) {
        if (!getMetaOnly) {
            // log error only if this is non-xdcr case
            LOG(EXTENSION_LOG_WARNING,
                "Warning: failed to retrieve doc info from "
                "database, name=%s key=%s error=%s [%s]\n",
                dbFile.c_str(), id.buf, couchstore_strerror(errCode),
                couchkvstore_strerrno(errCode).c_str());
        }
    } else {
        assert(docInfo);
        errCode = fetchDoc(db, docInfo, rv, vb, getMetaOnly);
        if (errCode != COUCHSTORE_SUCCESS) {
            LOG(EXTENSION_LOG_WARNING,
                "Warning: failed to retrieve key value from "
                "database, name=%s key=%s error=%s [%s] "
                "deleted=%s", dbFile.c_str(), id.buf,
                couchstore_strerror(errCode),
                couchkvstore_strerrno(errCode).c_str(),
                docInfo->deleted ? "yes" : "no");
        }

        // record stats
        st.readTimeHisto.add((gethrtime() - start) / 1000);
        if (errCode == COUCHSTORE_SUCCESS) {
            st.readSizeHisto.add(key.length() + rv.getValue()->getNBytes());
        }
    }

    if(errCode != COUCHSTORE_SUCCESS) {
        ++st.numGetFailure;
    }

    couchstore_free_docinfo(docInfo);
    closeDatabaseHandle(db);
    rv.setStatus(couchErr2EngineErr(errCode));
    cb.callback(rv);
}

void CouchKVStore::getMulti(uint16_t vb, vb_bgfetch_queue_t &itms)
{
    std::string dbFile;
    int numItems = itms.size();
<<<<<<< HEAD
    uint64_t fileRev = dbFileRevMap[vb];
=======

    if (!(getDbFile(vb, dbFile))) {
        // just log error, openDB will attempt to open the database
        // file again and handle the final error
        LOG(EXTENSION_LOG_DEBUG, "Info: cannot locate database file %s",
            dbFile.c_str());
    }
>>>>>>> 76a92cb3

    Db *db = NULL;
    couchstore_error_t errCode = openDB(vb, fileRev, &db,
                                        COUCHSTORE_OPEN_FLAG_RDONLY);
    if (errCode != COUCHSTORE_SUCCESS) {
        LOG(EXTENSION_LOG_WARNING,
            "Warning: failed to open database for data fetch, "
            "vBucketId = %d file = %s numDocs = %d\n",
            vb, dbFile.c_str(), numItems);
        st.numGetFailure += numItems;
        vb_bgfetch_queue_t::iterator itr = itms.begin();
        for (; itr != itms.end(); ++itr) {
            std::list<VBucketBGFetchItem *> &fetches = (*itr).second;
            std::list<VBucketBGFetchItem *>::iterator fitr = fetches.begin();
            for (; fitr != fetches.end(); ++fitr) {
                (*fitr)->value.setStatus(ENGINE_NOT_MY_VBUCKET);
            }
        }
        return;
    }

    std::vector<uint64_t> seqIds;
    VBucketBGFetchItem *item2fetch;
    vb_bgfetch_queue_t::iterator itr = itms.begin();
    for (; itr != itms.end(); ++itr) {
        item2fetch = (*itr).second.front();
        seqIds.push_back(item2fetch->value.getId());
    }

    GetMultiCbCtx ctx(*this, vb, itms);
    errCode = couchstore_docinfos_by_sequence(db, &seqIds[0], seqIds.size(),
                                              0, getMultiCbC, &ctx);
    if (errCode != COUCHSTORE_SUCCESS) {
        st.numGetFailure += numItems;
        for (itr = itms.begin(); itr != itms.end(); ++itr) {
            std::list<VBucketBGFetchItem *> &fetches = (*itr).second;
            std::list<VBucketBGFetchItem *>::iterator fitr = fetches.begin();
<<<<<<< HEAD
            for (; fitr != fetches.end(); ++fitr) {
                getLogger()->log(EXTENSION_LOG_WARNING, NULL,
                                 "Warning: failed to read database by "
                                 "sequence id = %lld, vBucketId = %d "
                                 "key = %s file = %s error = %s [%s]\n",
                                 (*fitr)->value.getId(), vb,
                                 (*fitr)->key.c_str(), dbFile.c_str(),
                                 couchstore_strerror(errCode),
                                 couchkvstore_strerrno(errCode).c_str());
=======
            for (; fitr != fetches.end(); fitr++) {
                LOG(EXTENSION_LOG_WARNING, "Warning: failed to read database by"
                    " sequence id = %lld, vBucketId = %d "
                    "key = %s file = %s error = %s [%s]\n",
                    (*fitr)->value.getId(), vb, (*fitr)->key.c_str(),
                    dbFile.c_str(), couchstore_strerror(errCode),
                    couchkvstore_strerrno(errCode).c_str());
>>>>>>> 76a92cb3
                (*fitr)->value.setStatus(couchErr2EngineErr(errCode));
            }
        }
    }
    closeDatabaseHandle(db);
}

void CouchKVStore::del(const Item &itm,
                       uint64_t,
                       Callback<int> &cb)
{
    assert(!isReadOnly());
    assert(intransaction);
    uint16_t fileRev = dbFileRevMap[itm.getVBucketId()];
    CouchRequestCallback requestcb;
    requestcb.delCb = &cb;
<<<<<<< HEAD
=======
    if (getDbFile(itm.getVBucketId(), dbFile)) {
        fileRev = dbFileRev(dbFile);
     } else {
        LOG(EXTENSION_LOG_WARNING,
            "Warning: cannot locate database file %s for delete\n",
            dbFile.c_str());
    }
>>>>>>> 76a92cb3

    CouchRequest *req = new CouchRequest(itm, fileRev, requestcb, true);
    queueItem(req);
}

bool CouchKVStore::delVBucket(uint16_t vbucket, bool recreate)
{
    assert(!isReadOnly());
    assert(couchNotifier);
    RememberingCallback<bool> cb;

    couchNotifier->delVBucket(vbucket, cb);
    cb.waitForValue();

    if (recreate) {
        vbucket_state vbstate(vbucket_state_dead, 0, 0);
        vbucket_map_t::iterator it = cachedVBStates.find(vbucket);
        if (it != cachedVBStates.end()) {
            vbstate.state = it->second.state;
        }
        cachedVBStates[vbucket] = vbstate;
        resetVBucket(vbucket, vbstate);
    } else {
        cachedVBStates.erase(vbucket);
    }
    updateDbFileMap(vbucket, 1);
    return cb.val;
}

vbucket_map_t CouchKVStore::listPersistedVbuckets()
{
    std::vector<std::string> files;

    if (!dbFileRevMapPopulated) {
        // warmup, first discover db files from local directory
        discoverDbFiles(dbname, files);
        populateFileNameMap(files);
    }

    if (!cachedVBStates.empty()) {
        cachedVBStates.clear();
    }

    Db *db = NULL;
    couchstore_error_t errorCode;
    for (uint16_t id = 0; id < numDbFiles; id++) {
        uint64_t rev = dbFileRevMap[id];
        errorCode = openDB(id, rev, &db, COUCHSTORE_OPEN_FLAG_RDONLY);
        if (errorCode != COUCHSTORE_SUCCESS) {
<<<<<<< HEAD
            std::stringstream revnum, vbid;
            revnum  << rev;
            vbid << id;
            std::string fileName =
                dbname + "/" + vbid.str() + ".couch." + revnum.str();
            getLogger()->log(EXTENSION_LOG_WARNING, NULL,
                             "Warning: failed to open database file, name=%s\n",
                             fileName.c_str());
            remVBucketFromDbFileMap(id);
=======
            std::stringstream rev, vbid;
            rev  << itr->second;
            vbid << itr->first;
            std::string fileName = dbname + "/" + vbid.str() + ".couch." + rev.str();
            LOG(EXTENSION_LOG_WARNING,
                "Warning: failed to open database file, name=%s\n",
                fileName.c_str());
            remVBucketFromDbFileMap(itr->first);
>>>>>>> 76a92cb3
        } else {
            vbucket_state vb_state;

            /* read state of VBucket from db file */
            readVBState(db, id, vb_state);
            /* insert populated state to the array to return to the caller */
            cachedVBStates[id] = vb_state;
            /* update stat */
            ++st.numLoadedVb;
            closeDatabaseHandle(db);
        }
        db = NULL;
    }
    return cachedVBStates;
}

void CouchKVStore::getPersistedStats(std::map<std::string, std::string> &stats)
{
    char *buffer = NULL;
    std::string fname = dbname + "/stats.json";
    std::ifstream session_stats;
    session_stats.exceptions (session_stats.failbit | session_stats.badbit);
    try {
        session_stats.open(fname.c_str(), ios::binary);
        session_stats.seekg (0, ios::end);
        int flen = session_stats.tellg();
        if (flen < 0) {
            LOG(EXTENSION_LOG_WARNING,
                "Warning: error in session stats ifstream!!!");
            session_stats.close();
            return;
        }
        session_stats.seekg (0, ios::beg);
        buffer = new char[flen + 1];
        session_stats.read(buffer, flen);
        session_stats.close();
        buffer[flen] = '\0';

        cJSON *json_obj = cJSON_Parse(buffer);
        if (!json_obj) {
            LOG(EXTENSION_LOG_WARNING,
                "Warning: failed to parse the session stats json doc!!!");
            delete[] buffer;
            return;
        }

        int json_arr_size = cJSON_GetArraySize(json_obj);
        for (int i = 0; i < json_arr_size; ++i) {
            cJSON *obj = cJSON_GetArrayItem(json_obj, i);
            if (obj) {
                stats[obj->string] = obj->valuestring;
            }
        }
        cJSON_Delete(json_obj);

    } catch (const std::ifstream::failure& e) {
        LOG(EXTENSION_LOG_WARNING,
            "Warning: failed to load the engine session stats "
            " due to IO exception \"%s\"", e.what());
    }

    delete[] buffer;
}

bool CouchKVStore::snapshotVBuckets(const vbucket_map_t &vbstates)
{
    assert(!isReadOnly());
    bool success = true;

    vbucket_map_t::const_reverse_iterator iter = vbstates.rbegin();
    for (; iter != vbstates.rend(); ++iter) {
        uint16_t vbucketId = iter->first;
        vbucket_state vbstate = iter->second;
        vbucket_map_t::iterator it = cachedVBStates.find(vbucketId);
        uint32_t vb_change_type = VB_NO_CHANGE;
        if (it != cachedVBStates.end()) {
            if (it->second.state != vbstate.state) {
                vb_change_type |= VB_STATE_CHANGED;
            }
            if (it->second.checkpointId != vbstate.checkpointId) {
                vb_change_type |= VB_CHECKPOINT_CHANGED;
            }
            if (vb_change_type == VB_NO_CHANGE) {
                continue; // no changes
            }
            it->second.state = vbstate.state;
            it->second.checkpointId = vbstate.checkpointId;
            // Note that the max deleted seq number is maintained within CouchKVStore
            vbstate.maxDeletedSeqno = it->second.maxDeletedSeqno;
        } else {
            vb_change_type = VB_STATE_CHANGED;
            cachedVBStates[vbucketId] = vbstate;
        }

        success = setVBucketState(vbucketId, vbstate, vb_change_type, false);
        if (!success) {
            LOG(EXTENSION_LOG_WARNING,
                "Warning: failed to set new state, %s, for vbucket %d\n",
                VBucket::toString(vbstate.state), vbucketId);
            break;
        }
    }
    return success;
}

bool CouchKVStore::snapshotStats(const std::map<std::string, std::string> &stats)
{
    assert(!isReadOnly());
    size_t count = 0;
    size_t size = stats.size();
    std::stringstream stats_buf;
    stats_buf << "{";
    std::map<std::string, std::string>::const_iterator it = stats.begin();
    for (; it != stats.end(); ++it) {
        stats_buf << "\"" << it->first << "\": \"" << it->second << "\"";
        ++count;
        if (count < size) {
            stats_buf << ", ";
        }
    }
    stats_buf << "}";

    // TODO: This stats json should be written into the master database. However,
    // we don't support the write synchronization between CouchKVStore in C++ and
    // compaction manager in the erlang side for the master database yet. At this time,
    // we simply log the engine stats into a separate json file. As part of futhre work,
    // we need to get rid of the tight coupling between those two components.
    bool rv = true;
    std::string next_fname = dbname + "/stats.json.new";
    std::ofstream new_stats;
    new_stats.exceptions (new_stats.failbit | new_stats.badbit);
    try {
        new_stats.open(next_fname.c_str());
        new_stats << stats_buf.str().c_str() << std::endl;
        new_stats.flush();
        new_stats.close();
    } catch (const std::ofstream::failure& e) {
        LOG(EXTENSION_LOG_WARNING, "Warning: failed to log the engine stats due"
            " to IO exception \"%s\"", e.what());
        rv = false;
    }

    if (rv) {
        std::string old_fname = dbname + "/stats.json.old";
        std::string stats_fname = dbname + "/stats.json";
        if (access(old_fname.c_str(), F_OK) == 0 && remove(old_fname.c_str()) != 0) {
            LOG(EXTENSION_LOG_WARNING, "FATAL: Failed to remove '%s': %s",
                old_fname.c_str(), strerror(errno));
            remove(next_fname.c_str());
            rv = false;
        } else if (access(stats_fname.c_str(), F_OK) == 0 &&
                   rename(stats_fname.c_str(), old_fname.c_str()) != 0) {
            LOG(EXTENSION_LOG_WARNING,
                "Warning: failed to rename '%s' to '%s': %s",
                stats_fname.c_str(), old_fname.c_str(), strerror(errno));
            remove(next_fname.c_str());
            rv = false;
        } else if (rename(next_fname.c_str(), stats_fname.c_str()) != 0) {
            LOG(EXTENSION_LOG_WARNING,
                "Warning: failed to rename '%s' to '%s': %s",
                next_fname.c_str(), stats_fname.c_str(), strerror(errno));
            remove(next_fname.c_str());
            rv = false;
        }
    }

    return rv;
}

bool CouchKVStore::setVBucketState(uint16_t vbucketId, vbucket_state &vbstate,
                                   uint32_t vb_change_type, bool newfile,
                                   bool notify)
{
    Db *db = NULL;
    uint64_t fileRev, newFileRev;
    std::stringstream id;
    std::string dbFileName;
    std::map<uint16_t, uint64_t>::iterator mapItr;

    id << vbucketId;
    dbFileName = dbname + "/" + id.str() + ".couch." + id.str();
    fileRev = dbFileRevMap[vbucketId];

    couchstore_error_t errorCode;
    bool retry = true;
    while (retry) {
        retry = false;
        errorCode = openDB(vbucketId, fileRev, &db,
                           (uint64_t)COUCHSTORE_OPEN_FLAG_CREATE, &newFileRev);
        if (errorCode != COUCHSTORE_SUCCESS) {
            ++st.numVbSetFailure;
<<<<<<< HEAD
            getLogger()->log(EXTENSION_LOG_WARNING, NULL,
                             "Warning: failed to open database, name=%s\n",
                             dbFileName.c_str());
=======
            LOG(EXTENSION_LOG_WARNING,
                "Warning: failed to open database, name=%s",
                filename.str().c_str());
>>>>>>> 76a92cb3
            return false;
        }

        fileRev = newFileRev;
        errorCode = saveVBState(db, vbstate);
        if (errorCode != COUCHSTORE_SUCCESS) {
            ++st.numVbSetFailure;
<<<<<<< HEAD
            getLogger()->log(EXTENSION_LOG_WARNING, NULL,
                "Warning: failed to save local doc, vbid=%u rev=%llu\n",
                 vbucketId, fileRev);
=======
            LOG(EXTENSION_LOG_WARNING,
                "Warning: failed to save local doc, name=%s",
                dbFileName.c_str());
>>>>>>> 76a92cb3
            closeDatabaseHandle(db);
            return false;
        }

        errorCode = couchstore_commit(db);
        if (errorCode != COUCHSTORE_SUCCESS) {
            ++st.numVbSetFailure;
            LOG(EXTENSION_LOG_WARNING,
                "Warning: commit failed, vbid=%u rev=%llu error=%s [%s]",
                vbucketId, fileRev, couchstore_strerror(errorCode),
                couchkvstore_strerrno(errorCode).c_str());
            closeDatabaseHandle(db);
            return false;
        } else {
            if (notify) {
                uint64_t newHeaderPos = couchstore_get_header_position(db);
                RememberingCallback<uint16_t> lcb;

                VBStateNotification vbs(vbstate.checkpointId, vbstate.state,
                        vb_change_type, vbucketId);

                couchNotifier->notify_update(vbs, fileRev, newHeaderPos, lcb);
                if (lcb.val != PROTOCOL_BINARY_RESPONSE_SUCCESS) {
                    if (lcb.val == PROTOCOL_BINARY_RESPONSE_ETMPFAIL) {
                        LOG(EXTENSION_LOG_WARNING,
                            "Retry notify CouchDB of update, "
                            "vbid=%u rev=%llu\n", vbucketId, fileRev);
                        retry = true;
                    } else {
                        LOG(EXTENSION_LOG_WARNING,
                            "Warning: failed to notify CouchDB of update, "
                            "vbid=%u rev=%llu error=0x%x\n",
                            vbucketId, fileRev, lcb.val);
                        if (!engine.isShutdownMode()) {
                            closeDatabaseHandle(db);
                            return false;
                        }
                    }
                }
            }
        }
        closeDatabaseHandle(db);
    }

    return true;
}

void CouchKVStore::dump(shared_ptr<Callback<GetValue> > cb)
{
    loadDB(cb, false, NULL, COUCHSTORE_NO_DELETES);
}

void CouchKVStore::dump(uint16_t vb, shared_ptr<Callback<GetValue> > cb)
{
    std::vector<uint16_t> vbids;
    vbids.push_back(vb);
    loadDB(cb, false, &vbids);
}

void CouchKVStore::dumpKeys(const std::vector<uint16_t> &vbids,  shared_ptr<Callback<GetValue> > cb)
{
    (void)vbids;
    loadDB(cb, true, NULL, COUCHSTORE_NO_DELETES);
}

void CouchKVStore::dumpDeleted(uint16_t vb,  shared_ptr<Callback<GetValue> > cb)
{
    std::vector<uint16_t> vbids;
    vbids.push_back(vb);
    loadDB(cb, true, &vbids, COUCHSTORE_DELETES_ONLY);
}

StorageProperties CouchKVStore::getStorageProperties()
{
    size_t concurrency(10);
    StorageProperties rv(concurrency, concurrency - 1, 1, true, true,
                         true, true);
    return rv;
}

bool CouchKVStore::commit(void)
{
    assert(!isReadOnly());
    if (intransaction) {
        intransaction = commit2couchstore() ? false : true;
    }
    return !intransaction;

}

void CouchKVStore::addStats(const std::string &prefix,
                            ADD_STAT add_stat,
                            const void *c)
{
    const char *prefix_str = prefix.c_str();

    /* stats for both read-only and read-write threads */
    addStat(prefix_str, "backend_type",   "couchstore",       add_stat, c);
    addStat(prefix_str, "open",           st.numOpen,         add_stat, c);
    addStat(prefix_str, "close",          st.numClose,        add_stat, c);
    addStat(prefix_str, "readTime",       st.readTimeHisto,   add_stat, c);
    addStat(prefix_str, "readSize",       st.readSizeHisto,   add_stat, c);
    addStat(prefix_str, "numLoadedVb",    st.numLoadedVb,     add_stat, c);

    // failure stats
    addStat(prefix_str, "failure_open",   st.numOpenFailure, add_stat, c);
    addStat(prefix_str, "failure_get",    st.numGetFailure,  add_stat, c);

    if (prefix.compare("rw") == 0) {
        addStat(prefix_str, "failure_set",   st.numSetFailure,   add_stat, c);
        addStat(prefix_str, "failure_del",   st.numDelFailure,   add_stat, c);
        addStat(prefix_str, "failure_vbset", st.numVbSetFailure, add_stat, c);
        addStat(prefix_str, "lastCommDocs",  st.docsCommitted,   add_stat, c);
        addStat(prefix_str, "numCommitRetry", st.numCommitRetry, add_stat, c);

        // stats for CouchNotifier
        if (!isReadOnly()) {
            couchNotifier->addStats(prefix, add_stat, c);
        }
    }
}

void CouchKVStore::addTimingStats(const std::string &prefix,
                                  ADD_STAT add_stat, const void *c) {
    if (prefix.compare("rw") != 0) {
        return;
    }
    const char *prefix_str = prefix.c_str();
    addStat(prefix_str, "commit",      st.commitHisto,      add_stat, c);
    addStat(prefix_str, "commitRetry", st.commitRetryHisto, add_stat, c);
    addStat(prefix_str, "delete",      st.delTimeHisto,     add_stat, c);
    addStat(prefix_str, "save_documents", st.saveDocsHisto, add_stat, c);
    addStat(prefix_str, "writeTime",   st.writeTimeHisto,   add_stat, c);
    addStat(prefix_str, "writeSize",   st.writeSizeHisto,   add_stat, c);
    addStat(prefix_str, "bulkSize",    st.batchSize,        add_stat, c);

    // Couchstore file ops stats
    addStat(prefix_str, "fsReadTime",  st.fsStats.readTimeHisto,  add_stat, c);
    addStat(prefix_str, "fsWriteTime", st.fsStats.writeTimeHisto, add_stat, c);
    addStat(prefix_str, "fsSyncTime",  st.fsStats.syncTimeHisto,  add_stat, c);
    addStat(prefix_str, "fsReadSize",  st.fsStats.readSizeHisto,  add_stat, c);
    addStat(prefix_str, "fsWriteSize", st.fsStats.writeSizeHisto, add_stat, c);
    addStat(prefix_str, "fsReadSeek",  st.fsStats.readSeekHisto,  add_stat, c);
}

template <typename T>
void CouchKVStore::addStat(const std::string &prefix, const char *stat, T &val,
                           ADD_STAT add_stat, const void *c)
{
    std::stringstream fullstat;
    fullstat << prefix << ":" << stat;
    add_casted_stat(fullstat.str().c_str(), val, add_stat, c);
}

void CouchKVStore::optimizeWrites(std::vector<queued_item> &items)
{
    assert(!isReadOnly());
    if (items.empty()) {
        return;
    }
    CompareQueuedItemsByVBAndKey cq;
    std::sort(items.begin(), items.end(), cq);
}

void CouchKVStore::loadDB(shared_ptr<Callback<GetValue> > cb, bool keysOnly,
                          std::vector<uint16_t> *vbids,
                          couchstore_docinfos_options options)
{
    std::vector<std::string> files;
    std::map<uint16_t, uint64_t> vbmap;
    std::vector< std::pair<uint16_t, uint64_t> > vbuckets;
    std::vector< std::pair<uint16_t, uint64_t> > replicaVbuckets;
    bool loadingData = !vbids && !keysOnly;

    if (!dbFileRevMapPopulated) {
        // warmup, first discover db files from local directory
        discoverDbFiles(dbname, files);
        populateFileNameMap(files);
    }

    if (vbids) {
       uint16_t i, numIds = static_cast<uint16_t>(vbids->size());
       uint16_t vbid;
       for (i = 0; i < numIds; i++) {
           vbid = vbids->at(i);
           vbmap[vbid] = dbFileRevMap[vbid];
       }
    } else {
       uint16_t i, numIds = static_cast<uint16_t>(dbFileRevMap.size());
       for (i = 0; i < numIds; i++) {
           vbmap[i] = dbFileRevMap[i];
       }
    }

    // order vbuckets data loading by using vbucket states
    if (loadingData && cachedVBStates.empty()) {
        listPersistedVbuckets();
    }

    std::map<uint16_t, uint64_t>::iterator fitr = vbmap.begin();
    for (; fitr != vbmap.end(); ++fitr) {
        if (loadingData) {
            vbucket_map_t::const_iterator vsit = cachedVBStates.find(fitr->first);
            if (vsit != cachedVBStates.end()) {
                vbucket_state vbs = vsit->second;
                // ignore loading dead vbuckets during warmup
                if (vbs.state == vbucket_state_active) {
                    vbuckets.push_back(make_pair(fitr->first, fitr->second));
                } else if (vbs.state == vbucket_state_replica) {
                    replicaVbuckets.push_back(make_pair(fitr->first, fitr->second));
                }
            }
        } else {
            vbuckets.push_back(make_pair(fitr->first, fitr->second));
        }
    }

    if (loadingData) {
        std::vector< std::pair<uint16_t, uint64_t> >::iterator it = replicaVbuckets.begin();
        for (; it != replicaVbuckets.end(); ++it) {
            vbuckets.push_back(*it);
        }
    }

    Db *db = NULL;
    couchstore_error_t errorCode;
    int keyNum = 0;
    std::vector< std::pair<uint16_t, uint64_t> >::iterator itr = vbuckets.begin();
    for (; itr != vbuckets.end(); ++itr, ++keyNum) {
        errorCode = openDB(itr->first, itr->second, &db,
                           COUCHSTORE_OPEN_FLAG_RDONLY);
        if (errorCode != COUCHSTORE_SUCCESS) {
            std::stringstream rev, vbid;
            rev  << itr->second;
            vbid << itr->first;
            std::string dbName = dbname + "/" + vbid.str() + ".couch." + rev.str();
            LOG(EXTENSION_LOG_WARNING,
                "Warning: failed to open database, name=%s\n", dbName.c_str());
            remVBucketFromDbFileMap(itr->first);
        } else {
            LoadResponseCtx ctx;
            ctx.vbucketId = itr->first;
            ctx.keysonly = keysOnly;
            ctx.callback = cb;
            ctx.engine = &engine;
            errorCode = couchstore_changes_since(db, 0, options, recordDbDumpC,
                                                 static_cast<void *>(&ctx));
            if (errorCode != COUCHSTORE_SUCCESS) {
                if (errorCode == COUCHSTORE_ERROR_CANCEL) {
                    LOG(EXTENSION_LOG_WARNING,
                        "Canceling loading database, warmup has completed\n");
                    closeDatabaseHandle(db);
                    break;
                } else {
                    LOG(EXTENSION_LOG_WARNING,
                        "Warning: couchstore_changes_since failed, error=%s [%s]",
                        couchstore_strerror(errorCode),
                        couchkvstore_strerrno(errorCode).c_str());
                    remVBucketFromDbFileMap(itr->first);
                }
            }
            closeDatabaseHandle(db);
        }
        db = NULL;
    }
}

void CouchKVStore::open()
{
    // TODO intransaction, is it needed?
    intransaction = false;
    if (!isReadOnly()) {
        delete couchNotifier;
        couchNotifier = new CouchNotifier(&engine, configuration);
    }

    struct stat dbstat;
    bool havedir = false;

    if (stat(dbname.c_str(), &dbstat) == 0 && (dbstat.st_mode & S_IFDIR) == S_IFDIR) {
        havedir = true;
    }

    if (!havedir) {
        if (mkdir(dbname.c_str(), S_IRWXU) == -1) {
            std::stringstream ss;
            ss << "Warning: Failed to create data directory ["
               << dbname << "]: " << strerror(errno);
            throw std::runtime_error(ss.str());
        }
    }
}

void CouchKVStore::close()
{
    intransaction = false;
    if (!isReadOnly()) {
        delete couchNotifier;
    }
    couchNotifier = NULL;
}

uint64_t CouchKVStore::checkNewRevNum(std::string &dbFileName, bool newFile)
{
    using namespace CouchKVStoreDirectoryUtilities;
    uint64_t newrev = 0;
    std::string nameKey;

    if (!newFile) {
        // extract out the file revision number first
        size_t secondDot = dbFileName.rfind(".");
        nameKey = dbFileName.substr(0, secondDot);
    } else {
        nameKey = dbFileName;
    }
    nameKey.append(".");
    const std::vector<std::string> files = findFilesWithPrefix(nameKey);
    std::vector<std::string>::const_iterator itor;
    // found file(s) whoes name has the same key name pair with different
    // revision number
    for (itor = files.begin(); itor != files.end(); ++itor) {
        const std::string &filename = *itor;
        if (endWithCompact(filename)) {
            continue;
        }

        size_t secondDot = filename.rfind(".");
        char *ptr = NULL;
        uint64_t revnum = strtoull(filename.substr(secondDot + 1).c_str(), &ptr, 10);
        if (newrev < revnum) {
            newrev = revnum;
            dbFileName = filename;
        }
    }
    return newrev;
}

void CouchKVStore::updateDbFileMap(uint16_t vbucketId, uint64_t newFileRev)
{
    if (vbucketId >= numDbFiles) {
        getLogger()->log(EXTENSION_LOG_WARNING, NULL,
            "Warning: cannot update db file map for an invalid vbucket, "
            "vbucket id = %d, rev = %lld\n", vbucketId, newFileRev);
        return;
    }

    uint64_t rev = dbFileRevMap[vbucketId];
    dbFileRevMap[vbucketId] = newFileRev;
}

static std::string getDBFileName(const std::string &dbname, uint16_t vbid)
{
    std::stringstream ss;
    ss << dbname << "/" << vbid << ".couch";
    return ss.str();
}

static std::string getDBFileName(const std::string &dbname,
                                 uint16_t vbid,
                                 uint64_t rev)
{
    std::stringstream ss;
    ss << dbname << "/" << vbid << ".couch." << rev;
    return ss.str();
}

couchstore_error_t CouchKVStore::openDB(uint16_t vbucketId,
                                        uint64_t fileRev,
                                        Db **db,
                                        uint64_t options,
                                        uint64_t *newFileRev)
{
    std::string dbFileName = getDBFileName(dbname, vbucketId, fileRev);
    couch_file_ops* ops = &statCollectingFileOps;

    uint64_t newRevNum = fileRev;
    couchstore_error_t errorCode = COUCHSTORE_SUCCESS;

    if (options == COUCHSTORE_OPEN_FLAG_CREATE) {
        // first try to open the requested file without the create option
        // in case it does already exist
        errorCode = couchstore_open_db_ex(dbFileName.c_str(), 0, ops, db);
        if (errorCode != COUCHSTORE_SUCCESS) {
            // open_db failed but still check if the file exists
            newRevNum = checkNewRevNum(dbFileName);
            bool fileExists = (newRevNum) ? true : false;
            if (fileExists) {
                errorCode = openDB_retry(dbFileName, 0, ops, db, &newRevNum);
            } else {
                // requested file doesn't seem to exist, just create one
                errorCode = couchstore_open_db_ex(dbFileName.c_str(), options,
                                                  ops, db);
                if (errorCode == COUCHSTORE_SUCCESS) {
<<<<<<< HEAD
                    newRevNum = 1;
                    updateDbFileMap(vbucketId, newRevNum);
                    getLogger()->log(EXTENSION_LOG_INFO, NULL,
                        "INFO: created new couch db file, name=%s rev=%d\n",
=======
                    updateDbFileMap(vbucketId, fileRev, true);
                    LOG(EXTENSION_LOG_INFO,
                        "INFO: created new couch db file, name=%s rev=%d",
>>>>>>> 76a92cb3
                        dbFileName.c_str(), fileRev);
                }
            }
        }
    } else {
        errorCode = openDB_retry(dbFileName, options, ops, db, &newRevNum);
    }

    /* update command statistics */
    st.numOpen++;
    if (errorCode) {
        st.numOpenFailure++;
<<<<<<< HEAD
        getLogger()->log(EXTENSION_LOG_WARNING, NULL,
                         "Warning: couchstore_open_db failed, name=%s "
                         "option=%llX rev=%d error=%s [%s]\n",
                         dbFileName.c_str(), (unsigned long long)options,
                         ((newRevNum > fileRev) ? newRevNum : fileRev),
                         couchstore_strerror(errorCode),
                         couchkvstore_strerrno(errorCode).c_str());
=======
        LOG(EXTENSION_LOG_WARNING, "Warning: couchstore_open_db failed, name=%s"
            " option=%X rev=%d error=%s [%s]\n", dbFileName.c_str(), options,
            ((newRevNum > fileRev) ? newRevNum : fileRev),
            couchstore_strerror(errorCode),
            couchkvstore_strerrno(errorCode).c_str());
>>>>>>> 76a92cb3
    } else {
        if (newRevNum > fileRev) {
            // new revision number found, update it
            updateDbFileMap(vbucketId, newRevNum);
        }
    }

    if (newFileRev != NULL) {
        *newFileRev = (newRevNum > fileRev) ? newRevNum : fileRev;
    }
    return errorCode;
}

couchstore_error_t CouchKVStore::openDB_retry(std::string &dbfile,
                                              uint64_t options,
                                              const couch_file_ops *ops,
                                              Db** db, uint64_t *newFileRev)
{
    int retry = 0;
    couchstore_error_t errCode = COUCHSTORE_SUCCESS;

    while (retry < MAX_OPEN_DB_RETRY) {
       errCode = couchstore_open_db_ex(dbfile.c_str(), options, ops, db);
       if (errCode == COUCHSTORE_SUCCESS) {
          return errCode;
       }
<<<<<<< HEAD
       getLogger()->log(EXTENSION_LOG_INFO, NULL,
                   "INFO: couchstore_open_db failed, name=%s "
                   "options=%llX error=%s [%s], try it again!\n",
                   dbfile.c_str(), (unsigned long long)options, couchstore_strerror(errCode),
                   couchkvstore_strerrno(errCode).c_str());
=======
       LOG(EXTENSION_LOG_INFO, "INFO: couchstore_open_db failed, name=%s "
            "options=%X error=%s [%s], try it again!",
            dbfile.c_str(), options, couchstore_strerror(errCode),
            couchkvstore_strerrno(errCode).c_str());
>>>>>>> 76a92cb3
       *newFileRev = checkNewRevNum(dbfile);
       ++retry;
    }
    return errCode;
}

<<<<<<< HEAD
=======
void CouchKVStore::getFileNameMap(std::vector<uint16_t> *vbids,
                                  std::string &dirname,
                                  std::map<uint16_t, uint64_t> &filemap)
{
    std::vector<uint16_t>::iterator vbidItr;

    for (vbidItr = vbids->begin(); vbidItr != vbids->end(); vbidItr++) {
        std::string dbFileName = getDBFileName(dirname, *vbidItr);
        std::map<uint16_t, uint64_t>::iterator dbFileItr = dbFileMap.find(*vbidItr);
        if (dbFileItr == dbFileMap.end()) {
            uint64_t rev = checkNewRevNum(dbFileName, true);
            if (rev > 0) {
                filemap.insert(std::pair<uint16_t, uint64_t>(*vbidItr, rev));
            } else {
                LOG(EXTENSION_LOG_WARNING,
                    "Warning: database file does not exist, %s",
                    dbFileName.c_str());
            }
        } else {
            filemap.insert(std::pair<uint16_t, uint64_t>(dbFileItr->first,
                                                         dbFileItr->second));
        }
    }
}

>>>>>>> 76a92cb3
void CouchKVStore::populateFileNameMap(std::vector<std::string> &filenames)
{
    std::vector<std::string>::iterator fileItr;

    for (fileItr = filenames.begin(); fileItr != filenames.end(); ++fileItr) {
        const std::string &filename = *fileItr;
        size_t secondDot = filename.rfind(".");
        std::string nameKey = filename.substr(0, secondDot);
        size_t firstDot = nameKey.rfind(".");
        size_t firstSlash = nameKey.rfind("/");

        std::string revNumStr = filename.substr(secondDot + 1);
        char *ptr = NULL;
        uint64_t revNum = strtoull(revNumStr.c_str(), &ptr, 10);

        std::string vbIdStr = nameKey.substr(firstSlash + 1, (firstDot - firstSlash) - 1);
        if (allDigit(vbIdStr)) {
            int vbId = atoi(vbIdStr.c_str());
            if (dbFileRevMap[vbId] < revNum) {
                dbFileRevMap[vbId] = revNum;
            }
        } else {
            // skip non-vbucket database file, master.couch etc
<<<<<<< HEAD
            getLogger()->log(EXTENSION_LOG_DEBUG, NULL,
                             "Non-vbucket database file, %s, skip adding "
                             "to CouchKVStore db file revision map\n",
                             filename.c_str());
=======
            LOG(EXTENSION_LOG_DEBUG,
                "Non-vbucket database file, %s, skip adding "
                "to CouchKVStore dbFileMap\n", filename.c_str());
>>>>>>> 76a92cb3
        }
    }
}

couchstore_error_t CouchKVStore::fetchDoc(Db *db, DocInfo *docinfo,
                                          GetValue &docValue, uint16_t vbId,
                                          bool metaOnly)
{
    couchstore_error_t errCode = COUCHSTORE_SUCCESS;
    sized_buf metadata = docinfo->rev_meta;
    uint32_t itemFlags;
    uint64_t cas;
    time_t exptime;

    assert(metadata.size == 16);
    memcpy(&cas, (metadata.buf), 8);
    cas = ntohll(cas);
    memcpy(&exptime, (metadata.buf) + 8, 4);
    exptime = ntohl(exptime);
    memcpy(&itemFlags, (metadata.buf) + 12, 4);
    itemFlags = itemFlags;

    if (metaOnly) {
        Item *it = new Item(docinfo->id.buf, (size_t)docinfo->id.size,
                            docinfo->size, itemFlags, (time_t)exptime, cas);
        it->setSeqno(docinfo->rev_seq);
        docValue = GetValue(it);

        // update ep-engine IO stats
        ++epStats.io_num_read;
        epStats.io_read_bytes += docinfo->id.size;
    } else {
        Doc *doc = NULL;
        errCode = couchstore_open_doc_with_docinfo(db, docinfo, &doc, DECOMPRESS_DOC_BODIES);
        if (errCode == COUCHSTORE_SUCCESS) {
            if (docinfo->deleted) {
                // do not read a doc that is marked deleted, just return the
                // error code as not found but still release the document body.
                errCode = COUCHSTORE_ERROR_DOC_NOT_FOUND;
            } else {
                assert(doc && (doc->id.size <= UINT16_MAX));
                size_t valuelen = doc->data.size;
                void *valuePtr = doc->data.buf;
                Item *it = new Item(docinfo->id.buf, (size_t)docinfo->id.size,
                                    itemFlags, (time_t)exptime, valuePtr, valuelen,
                                    cas, -1, vbId);
                docValue = GetValue(it);

                // update ep-engine IO stats
                ++epStats.io_num_read;
                epStats.io_read_bytes += docinfo->id.size + valuelen;
            }
            couchstore_free_document(doc);
        }
    }
    return errCode;
}

int CouchKVStore::recordDbDump(Db *db, DocInfo *docinfo, void *ctx)
{
    LoadResponseCtx *loadCtx = (LoadResponseCtx *)ctx;
    shared_ptr<Callback<GetValue> > cb = loadCtx->callback;
    EventuallyPersistentEngine *engine= loadCtx->engine;

    // by setting volatile let the compiler know that the value
    // can change any time by anyone
    volatile bool warmup = engine->isDegradedMode();

    Doc *doc = NULL;
    void *valuePtr = NULL;
    size_t valuelen = 0;
    sized_buf  metadata = docinfo->rev_meta;
    uint16_t vbucketId = loadCtx->vbucketId;
    sized_buf key = docinfo->id;
    uint32_t itemflags;
    uint64_t cas;
    uint32_t exptime;

    assert(key.size <= UINT16_MAX);
    assert(metadata.size == 16);

    memcpy(&cas, metadata.buf, 8);
    memcpy(&exptime, (metadata.buf) + 8, 4);
    memcpy(&itemflags, (metadata.buf) + 12, 4);
    itemflags = itemflags;
    exptime = ntohl(exptime);
    cas = ntohll(cas);

    if (!loadCtx->keysonly && !docinfo->deleted) {
        couchstore_error_t errCode ;
        errCode = couchstore_open_doc_with_docinfo(db, docinfo, &doc, DECOMPRESS_DOC_BODIES);

        if (errCode == COUCHSTORE_SUCCESS) {
            if (doc->data.size) {
                valuelen = doc->data.size;
                valuePtr = doc->data.buf;
            }
        } else {
            LOG(EXTENSION_LOG_WARNING,
                "Warning: failed to retrieve key value from database "
                "database, vBucket=%d key=%s error=%s [%s]\n",
                vbucketId, key.buf, couchstore_strerror(errCode),
                couchkvstore_strerrno(errCode).c_str());
            return 0;
        }
    }

    Item *it = new Item((void *)key.buf,
                        key.size,
                        itemflags,
                        (time_t)exptime,
                        valuePtr, valuelen,
                        cas,
                        docinfo->db_seq, // return seq number being persisted on disk
                        vbucketId,
                        docinfo->rev_seq);

    GetValue rv(it, ENGINE_SUCCESS, -1, loadCtx->keysonly);
    cb->callback(rv);

    couchstore_free_document(doc);

    int returnCode = COUCHSTORE_SUCCESS;
    if (warmup) {
        if (!engine->stillWarmingUp()) {
            // warmup has completed, return COUCHSTORE_ERROR_CANCEL to
            // cancel remaining data dumps from couchstore
            LOG(EXTENSION_LOG_WARNING,
                "Engine warmup is complete, request to stop "
                "loading remaining database");
            returnCode = COUCHSTORE_ERROR_CANCEL;
        }
    }
    return returnCode;
}

bool CouchKVStore::commit2couchstore(void)
{
    bool success = true;

    if (pendingCommitCnt == 0) {
        return success;
    }

    CouchRequest **committedReqs = new CouchRequest *[pendingCommitCnt];
    Doc **docs = new Doc *[pendingCommitCnt];
    DocInfo **docinfos = new DocInfo *[pendingCommitCnt];

    assert(pendingReqsQ[0]);
    uint16_t vbucket2flush = pendingReqsQ[0]->getVBucketId();
    uint64_t fileRev = pendingReqsQ[0]->getRevNum();
    int reqIndex = 0;
    for (; pendingCommitCnt > 0; ++reqIndex, --pendingCommitCnt) {
        CouchRequest *req = pendingReqsQ[reqIndex];
        assert(req);
        committedReqs[reqIndex] = req;
        docs[reqIndex] = req->getDbDoc();
        docinfos[reqIndex] = req->getDbDocInfo();
        assert(vbucket2flush == req->getVBucketId());
    }

    // flush all
    couchstore_error_t errCode = saveDocs(vbucket2flush, fileRev, docs, docinfos, reqIndex);
    if (errCode) {
        LOG(EXTENSION_LOG_WARNING,
            "Warning: commit failed, cannot save CouchDB docs "
            "for vbucket = %d rev = %llu\n", vbucket2flush, fileRev);
        ++epStats.commitFailed;
    }
    commitCallback(committedReqs, reqIndex, errCode);

    // clean up
    pendingReqsQ.clear();
    while (reqIndex--) {
        delete committedReqs[reqIndex];
    }
    delete [] committedReqs;
    delete [] docs;
    delete [] docinfos;
    return success;
}

couchstore_error_t CouchKVStore::saveDocs(uint16_t vbid, uint64_t rev, Doc **docs,
                                          DocInfo **docinfos, int docCount)
{
    couchstore_error_t errCode;
    bool retry_save_docs = false;
    bool retried = false;
    hrtime_t retry_begin = 0;
    uint64_t fileRev = rev;
    assert(fileRev);

    do {
        Db *db = NULL;
        uint64_t newFileRev;
        retry_save_docs = false;
        errCode = openDB(vbid, fileRev, &db, 0, &newFileRev);
        if (errCode != COUCHSTORE_SUCCESS) {
            LOG(EXTENSION_LOG_WARNING,
                "Warning: failed to open database, vbucketId = %d "
                "fileRev = %llu numDocs = %d", vbid, fileRev, docCount);
            return errCode;
        } else {
            uint64_t max = computeMaxDeletedSeqNum(docinfos, docCount);

            // update max_deleted_seq in the local doc (vbstate)
            // before save docs for the given vBucket
            if (max > 0) {
                vbucket_map_t::iterator it =
                    cachedVBStates.find(vbid);
                if (it != cachedVBStates.end() && it->second.maxDeletedSeqno < max) {
                    it->second.maxDeletedSeqno = max;
                    errCode = saveVBState(db, it->second);
                    if (errCode != COUCHSTORE_SUCCESS) {
                        LOG(EXTENSION_LOG_WARNING,
                            "Warning: failed to save local doc for, "
                            "vBucket = %d numDocs = %d\n", vbid, docCount);
                        closeDatabaseHandle(db);
                        return errCode;
                    }
                }
            }

            hrtime_t cs_begin = gethrtime();
            errCode = couchstore_save_documents(db, docs, docinfos, docCount,
                                                COMPRESS_DOC_BODIES);
            st.saveDocsHisto.add((gethrtime() - cs_begin) / 1000);
            if (errCode != COUCHSTORE_SUCCESS) {
                LOG(EXTENSION_LOG_WARNING,
                    "Warning: failed to save docs to database, numDocs = %d "
                    "error=%s [%s]\n", docCount, couchstore_strerror(errCode),
                    couchkvstore_strerrno(errCode).c_str());
                closeDatabaseHandle(db);
                return errCode;
            }

            cs_begin = gethrtime();
            errCode = couchstore_commit(db);
            st.commitHisto.add((gethrtime() - cs_begin) / 1000);
            if (errCode) {
                LOG(EXTENSION_LOG_WARNING,
                    "Warning: couchstore_commit failed, error=%s [%s]",
                    couchstore_strerror(errCode),
                    couchkvstore_strerrno(errCode).c_str());
                closeDatabaseHandle(db);
                return errCode;
            }

            if (engine.isShutdownMode()) {
                // shutdown is in progress, no need to notify mccouch
                // the compactor must have already exited!
                closeDatabaseHandle(db);
                break;
            }

            RememberingCallback<uint16_t> cb;
            uint64_t newHeaderPos = couchstore_get_header_position(db);
            couchNotifier->notify_headerpos_update(vbid, newFileRev, newHeaderPos, cb);
            if (cb.val != PROTOCOL_BINARY_RESPONSE_SUCCESS) {
                if (cb.val == PROTOCOL_BINARY_RESPONSE_ETMPFAIL) {
                    LOG(EXTENSION_LOG_WARNING,
                        "Retry notify CouchDB of update, vbucket=%d rev=%llu\n",
                        vbid, newFileRev);
                    fileRev = newFileRev;
                    retry_save_docs = true;
                    ++st.numCommitRetry;
                    if (!retried) {
                        retry_begin = gethrtime();
                        retried = true;
                    }
                } else {
                    LOG(EXTENSION_LOG_WARNING, "Warning: failed to notify "
                        "CouchDB of update for vbucket=%d, error=0x%x\n",
                        vbid, cb.val);
                }
            }
            st.batchSize.add(docCount);
            closeDatabaseHandle(db);
        }
    } while (retry_save_docs);

    /* update stat */
    if(errCode == COUCHSTORE_SUCCESS) {
        st.docsCommitted = docCount;
    }
    if (retried) {
        st.commitRetryHisto.add((gethrtime() - retry_begin) / 1000);
    }

    return errCode;
}

void CouchKVStore::queueItem(CouchRequest *req)
{
    if (pendingCommitCnt &&
        pendingReqsQ.front()->getVBucketId() != req->getVBucketId()) {
        // got new request for a different vb, commit pending
        // pending requests of the current vb firt
        commit2couchstore();
    }
    pendingReqsQ.push_back(req);
    pendingCommitCnt++;
}

void CouchKVStore::remVBucketFromDbFileMap(uint16_t vbucketId)
{
    if (vbucketId >= numDbFiles) {
        getLogger()->log(EXTENSION_LOG_WARNING, NULL,
            "Warning: cannot remove db file map entry for an invalid vbucket, "
            "vbucket id = %d\n", vbucketId);
        return;
    }

    // just reset revision number of the requested vbucket
    dbFileRevMap[vbucketId] = 1;
}

void CouchKVStore::commitCallback(CouchRequest **committedReqs, int numReqs,
                                  couchstore_error_t errCode)
{
    for (int index = 0; index < numReqs; index++) {
        size_t dataSize = committedReqs[index]->getNBytes();
        size_t keySize = committedReqs[index]->getKey().length();
        /* update ep stats */
        ++epStats.io_num_write;
        epStats.io_write_bytes += keySize + dataSize;

        if (committedReqs[index]->isDelete()) {
            int rv = getMutationStatus(errCode);
            if (errCode) {
                ++st.numDelFailure;
            } else {
                st.delTimeHisto.add(committedReqs[index]->getDelta() / 1000);
            }
            committedReqs[index]->getDelCallback()->callback(rv);
        } else {
            int rv = getMutationStatus(errCode);
            int64_t newItemId = committedReqs[index]->getDbDocInfo()->db_seq;
            if (errCode) {
                ++st.numSetFailure;
                newItemId = 0;
            } else {
                st.writeTimeHisto.add(committedReqs[index]->getDelta() / 1000);
                st.writeSizeHisto.add(dataSize + keySize);
            }
            mutation_result p(rv, newItemId);
            committedReqs[index]->getSetCallback()->callback(p);
        }
    }
}

void CouchKVStore::readVBState(Db *db, uint16_t vbId, vbucket_state &vbState)
{
    sized_buf id;
    LocalDoc *ldoc = NULL;
    couchstore_error_t errCode;

    vbState.state = vbucket_state_dead;
    vbState.checkpointId = 0;
    vbState.maxDeletedSeqno = 0;

    id.buf = (char *)"_local/vbstate";
    id.size = sizeof("_local/vbstate") - 1;
    errCode = couchstore_open_local_document(db, (void *)id.buf,
                                             id.size, &ldoc);
    if (errCode != COUCHSTORE_SUCCESS) {
        LOG(EXTENSION_LOG_DEBUG,
            "Warning: failed to retrieve stat info for vBucket=%d error=%s [%s]",
            vbId, couchstore_strerror(errCode),
            couchkvstore_strerrno(errCode).c_str());
    } else {
        const std::string statjson(ldoc->json.buf, ldoc->json.size);
        cJSON *jsonObj = cJSON_Parse(statjson.c_str());
        const std::string state = getJSONObjString(cJSON_GetObjectItem(jsonObj, "state"));
        const std::string checkpoint_id = getJSONObjString(cJSON_GetObjectItem(jsonObj,
                                                                               "checkpoint_id"));
        const std::string max_deleted_seqno = getJSONObjString(cJSON_GetObjectItem(jsonObj,
                                                                                   "max_deleted_seqno"));
        if (state.compare("") == 0 || checkpoint_id.compare("") == 0
                || max_deleted_seqno.compare("") == 0) {
            LOG(EXTENSION_LOG_WARNING,
                "Warning: state JSON doc for vbucket %d is in the wrong format: %s",
                vbId, statjson.c_str());
        } else {
            vbState.state = VBucket::fromString(state.c_str());
            parseUint64(max_deleted_seqno.c_str(), &vbState.maxDeletedSeqno);
            parseUint64(checkpoint_id.c_str(), &vbState.checkpointId);
        }
        cJSON_Delete(jsonObj);
        couchstore_free_local_document(ldoc);
    }
}

couchstore_error_t CouchKVStore::saveVBState(Db *db, vbucket_state &vbState)
{
    std::stringstream jsonState;

    jsonState << "{\"state\": \"" << VBucket::toString(vbState.state)
              << "\", \"checkpoint_id\": \"" << vbState.checkpointId
              << "\", \"max_deleted_seqno\": \"" << vbState.maxDeletedSeqno
              << "\"}";

    LocalDoc lDoc;
    lDoc.id.buf = (char *)"_local/vbstate";
    lDoc.id.size = sizeof("_local/vbstate") - 1;
    std::string state = jsonState.str();
    lDoc.json.buf = (char *)state.c_str();
    lDoc.json.size = state.size();
    lDoc.deleted = 0;

    couchstore_error_t errCode = couchstore_save_local_document(db, &lDoc);
    if (errCode != COUCHSTORE_SUCCESS) {
        LOG(EXTENSION_LOG_WARNING,
            "Warning: couchstore_save_local_document failed "
            "error=%s [%s]\n", couchstore_strerror(errCode),
            couchkvstore_strerrno(errCode).c_str());
    }
    return errCode;
}

int CouchKVStore::getMultiCb(Db *db, DocInfo *docinfo, void *ctx)
{
    assert(docinfo);
    std::string keyStr(docinfo->id.buf, docinfo->id.size);
    assert(ctx);
    GetMultiCbCtx *cbCtx = static_cast<GetMultiCbCtx *>(ctx);
    CouchKVStoreStats &st = cbCtx->cks.getCKVStoreStat();


    vb_bgfetch_queue_t::iterator qitr = cbCtx->fetches.find(docinfo->db_seq);
    if (qitr == cbCtx->fetches.end()) {
        // this could be a serious race condition in couchstore,
        // log a warning message and continue
        LOG(EXTENSION_LOG_WARNING,
            "Warning: couchstore returned invalid docinfo, "
            "no pending bgfetch has been issued for db_seq=%lld "
            "key = %s\n", docinfo->db_seq, keyStr.c_str());
        return 0;
    }

    std::list<VBucketBGFetchItem *> &fetches = (*qitr).second;
    GetValue returnVal;
    couchstore_error_t errCode = cbCtx->cks.fetchDoc(db, docinfo, returnVal,
                                                     cbCtx->vbId, false);
    if (errCode != COUCHSTORE_SUCCESS) {
        LOG(EXTENSION_LOG_WARNING, "Warning: failed to fetch data from database, "
            "vBucket=%d key=%s error=%s [%s]", cbCtx->vbId,
            keyStr.c_str(), couchstore_strerror(errCode),
                         couchkvstore_strerrno(errCode).c_str());
        st.numGetFailure++;
    }

    returnVal.setStatus(cbCtx->cks.couchErr2EngineErr(errCode));
    std::list<VBucketBGFetchItem *>::iterator itr = fetches.begin();
    for (; itr != fetches.end(); ++itr) {
        // populate return value for remaining fetch items with the
        // same seqid
        (*itr)->value = returnVal;
        st.readTimeHisto.add((gethrtime() - (*itr)->initTime) / 1000);
        if (errCode == COUCHSTORE_SUCCESS) {
            st.readSizeHisto.add(returnVal.getValue()->getKey().length() +
                                 returnVal.getValue()->getNBytes());
        }
    }
    return 0;
}


void CouchKVStore::closeDatabaseHandle(Db *db) {
    couchstore_error_t ret = couchstore_close_db(db);
    if (ret != COUCHSTORE_SUCCESS) {
        LOG(EXTENSION_LOG_WARNING,
            "Warning: couchstore_close_db failed, error=%s [%s]",
            couchstore_strerror(ret), couchkvstore_strerrno(ret).c_str());
    }
    st.numClose++;
}

ENGINE_ERROR_CODE CouchKVStore::couchErr2EngineErr(couchstore_error_t errCode)
{
    switch (errCode) {
    case COUCHSTORE_SUCCESS:
        return ENGINE_SUCCESS;
    case COUCHSTORE_ERROR_ALLOC_FAIL:
        return ENGINE_ENOMEM;
    case COUCHSTORE_ERROR_DOC_NOT_FOUND:
    case COUCHSTORE_ERROR_NO_SUCH_FILE:
    case COUCHSTORE_ERROR_NO_HEADER:
        return ENGINE_KEY_ENOENT;
    default:
        // same as the general error return code of
        // EvetuallyPersistentStore::getInternal
        return ENGINE_TMPFAIL;
    }
}

size_t CouchKVStore::warmup(MutationLog &lf,
                            const std::map<uint16_t, vbucket_state> &vbmap,
                            Callback<GetValue> &cb,
                            Callback<size_t> &estimate)
{
    assert(engine.getEpStore()->multiBGFetchEnabled());
    MutationLogHarvester harvester(lf, &engine);
    std::map<uint16_t, vbucket_state>::const_iterator it;
    for (it = vbmap.begin(); it != vbmap.end(); ++it) {
        harvester.setVBucket(it->first);
    }

    hrtime_t start = gethrtime();
    if (!harvester.load()) {
        return -1;
    }
    hrtime_t end = gethrtime();

    size_t total = harvester.total();
    estimate.callback(total);
    LOG(EXTENSION_LOG_DEBUG, "Completed log read in %s with %ld entries",
        hrtime2text(end - start).c_str(), total);

    start = gethrtime();
    WarmupCookie cookie(this, cb);
    harvester.apply(&cookie, &batchWarmupCallback);
    end = gethrtime();
    LOG(EXTENSION_LOG_DEBUG, "Populated log in %s with (l: %ld, s: %ld, e: %ld)",
        hrtime2text(end - start).c_str(), cookie.loaded, cookie.skipped,
        cookie.error);
    return cookie.loaded;
}

bool CouchKVStore::getEstimatedItemCount(size_t &items)
{
    items = 0;

    if (!dbFileRevMapPopulated) {
        std::vector<std::string> files;
        // first scan all db files from data directory
        discoverDbFiles(dbname, files);
        populateFileNameMap(files);
    }

    for (uint16_t id = 0; id < numDbFiles; id++) {
        Db *db = NULL;
        uint64_t rev = dbFileRevMap[id];
        couchstore_error_t errCode = openDB(id, rev, &db,
                                            COUCHSTORE_OPEN_FLAG_RDONLY);
        if (errCode == COUCHSTORE_SUCCESS) {
            DbInfo info;
            errCode = couchstore_db_info(db, &info);
            if (errCode == COUCHSTORE_SUCCESS) {
                items += info.doc_count;
            } else {
<<<<<<< HEAD
                getLogger()->log(EXTENSION_LOG_WARNING, NULL,
                                 "Warning: failed to read database info for "
                                 "vBucket = %d rev = %llu\n", id, rev);
            }
            closeDatabaseHandle(db);
        } else {
            getLogger()->log(EXTENSION_LOG_WARNING, NULL,
                             "Warning: failed to open database file for "
                             "vBucket = %d rev = %llu\n", id, rev);
=======
                LOG(EXTENSION_LOG_WARNING,
                    "Warning: failed to read database info for "
                    "vBucket = %d rev = %llu\n", fitr->first, fitr->second);
            }
            closeDatabaseHandle(db);
        } else {
            LOG(EXTENSION_LOG_WARNING,
                "Warning: failed to open database file for "
                "vBucket = %d rev = %llu\n", fitr->first, fitr->second);
>>>>>>> 76a92cb3
        }
    }
    return true;
}

/* end of couch-kvstore.cc */<|MERGE_RESOLUTION|>--- conflicted
+++ resolved
@@ -333,19 +333,7 @@
     bool deleteItem = false;
     CouchRequestCallback requestcb;
     std::string dbFile;
-<<<<<<< HEAD
     uint64_t fileRev = dbFileRevMap[itm.getVBucketId()];
-=======
-    uint64_t fileRev = 1;
-
-    requestcb.setCb = &cb;
-    if ((getDbFile(itm.getVBucketId(), dbFile))) {
-        fileRev = dbFileRev(dbFile);
-    } else {
-        LOG(EXTENSION_LOG_DEBUG, "Warning: cannot locate database file %s",
-            dbFile.c_str());
-    }
->>>>>>> 76a92cb3
 
     // each req will be de-allocated after commit
     requestcb.setCb = &cb;
@@ -362,18 +350,7 @@
     GetValue rv;
     uint64_t fileRev = dbFileRevMap[vb];
 
-<<<<<<< HEAD
     couchstore_error_t errCode = openDB(vb, fileRev, &db,
-=======
-    if (!(getDbFile(vb, dbFile))) {
-        // just log error, openDB will attemp to open the database
-        // file again and handle the final error
-        LOG(EXTENSION_LOG_DEBUG, "Info: cannot locate database file %s",
-            dbFile.c_str());
-    }
-
-    couchstore_error_t errCode = openDB(vb, dbFileRev(dbFile), &db,
->>>>>>> 76a92cb3
                                         COUCHSTORE_OPEN_FLAG_RDONLY);
     if (errCode != COUCHSTORE_SUCCESS) {
         ++st.numGetFailure;
@@ -437,17 +414,7 @@
 {
     std::string dbFile;
     int numItems = itms.size();
-<<<<<<< HEAD
     uint64_t fileRev = dbFileRevMap[vb];
-=======
-
-    if (!(getDbFile(vb, dbFile))) {
-        // just log error, openDB will attempt to open the database
-        // file again and handle the final error
-        LOG(EXTENSION_LOG_DEBUG, "Info: cannot locate database file %s",
-            dbFile.c_str());
-    }
->>>>>>> 76a92cb3
 
     Db *db = NULL;
     couchstore_error_t errCode = openDB(vb, fileRev, &db,
@@ -485,25 +452,13 @@
         for (itr = itms.begin(); itr != itms.end(); ++itr) {
             std::list<VBucketBGFetchItem *> &fetches = (*itr).second;
             std::list<VBucketBGFetchItem *>::iterator fitr = fetches.begin();
-<<<<<<< HEAD
             for (; fitr != fetches.end(); ++fitr) {
-                getLogger()->log(EXTENSION_LOG_WARNING, NULL,
-                                 "Warning: failed to read database by "
-                                 "sequence id = %lld, vBucketId = %d "
-                                 "key = %s file = %s error = %s [%s]\n",
-                                 (*fitr)->value.getId(), vb,
-                                 (*fitr)->key.c_str(), dbFile.c_str(),
-                                 couchstore_strerror(errCode),
-                                 couchkvstore_strerrno(errCode).c_str());
-=======
-            for (; fitr != fetches.end(); fitr++) {
                 LOG(EXTENSION_LOG_WARNING, "Warning: failed to read database by"
                     " sequence id = %lld, vBucketId = %d "
                     "key = %s file = %s error = %s [%s]\n",
                     (*fitr)->value.getId(), vb, (*fitr)->key.c_str(),
                     dbFile.c_str(), couchstore_strerror(errCode),
                     couchkvstore_strerrno(errCode).c_str());
->>>>>>> 76a92cb3
                 (*fitr)->value.setStatus(couchErr2EngineErr(errCode));
             }
         }
@@ -520,17 +475,6 @@
     uint16_t fileRev = dbFileRevMap[itm.getVBucketId()];
     CouchRequestCallback requestcb;
     requestcb.delCb = &cb;
-<<<<<<< HEAD
-=======
-    if (getDbFile(itm.getVBucketId(), dbFile)) {
-        fileRev = dbFileRev(dbFile);
-     } else {
-        LOG(EXTENSION_LOG_WARNING,
-            "Warning: cannot locate database file %s for delete\n",
-            dbFile.c_str());
-    }
->>>>>>> 76a92cb3
-
     CouchRequest *req = new CouchRequest(itm, fileRev, requestcb, true);
     queueItem(req);
 }
@@ -579,26 +523,15 @@
         uint64_t rev = dbFileRevMap[id];
         errorCode = openDB(id, rev, &db, COUCHSTORE_OPEN_FLAG_RDONLY);
         if (errorCode != COUCHSTORE_SUCCESS) {
-<<<<<<< HEAD
             std::stringstream revnum, vbid;
             revnum  << rev;
             vbid << id;
             std::string fileName =
                 dbname + "/" + vbid.str() + ".couch." + revnum.str();
-            getLogger()->log(EXTENSION_LOG_WARNING, NULL,
-                             "Warning: failed to open database file, name=%s\n",
-                             fileName.c_str());
-            remVBucketFromDbFileMap(id);
-=======
-            std::stringstream rev, vbid;
-            rev  << itr->second;
-            vbid << itr->first;
-            std::string fileName = dbname + "/" + vbid.str() + ".couch." + rev.str();
             LOG(EXTENSION_LOG_WARNING,
                 "Warning: failed to open database file, name=%s\n",
                 fileName.c_str());
-            remVBucketFromDbFileMap(itr->first);
->>>>>>> 76a92cb3
+            remVBucketFromDbFileMap(id);
         } else {
             vbucket_state vb_state;
 
@@ -790,15 +723,9 @@
                            (uint64_t)COUCHSTORE_OPEN_FLAG_CREATE, &newFileRev);
         if (errorCode != COUCHSTORE_SUCCESS) {
             ++st.numVbSetFailure;
-<<<<<<< HEAD
-            getLogger()->log(EXTENSION_LOG_WARNING, NULL,
-                             "Warning: failed to open database, name=%s\n",
-                             dbFileName.c_str());
-=======
             LOG(EXTENSION_LOG_WARNING,
                 "Warning: failed to open database, name=%s",
-                filename.str().c_str());
->>>>>>> 76a92cb3
+                dbFileName.c_str());
             return false;
         }
 
@@ -806,15 +733,9 @@
         errorCode = saveVBState(db, vbstate);
         if (errorCode != COUCHSTORE_SUCCESS) {
             ++st.numVbSetFailure;
-<<<<<<< HEAD
-            getLogger()->log(EXTENSION_LOG_WARNING, NULL,
-                "Warning: failed to save local doc, vbid=%u rev=%llu\n",
-                 vbucketId, fileRev);
-=======
             LOG(EXTENSION_LOG_WARNING,
                 "Warning: failed to save local doc, name=%s",
                 dbFileName.c_str());
->>>>>>> 76a92cb3
             closeDatabaseHandle(db);
             return false;
         }
@@ -1155,7 +1076,7 @@
 void CouchKVStore::updateDbFileMap(uint16_t vbucketId, uint64_t newFileRev)
 {
     if (vbucketId >= numDbFiles) {
-        getLogger()->log(EXTENSION_LOG_WARNING, NULL,
+        LOG(EXTENSION_LOG_WARNING, NULL,
             "Warning: cannot update db file map for an invalid vbucket, "
             "vbucket id = %d, rev = %lld\n", vbucketId, newFileRev);
         return;
@@ -1208,16 +1129,10 @@
                 errorCode = couchstore_open_db_ex(dbFileName.c_str(), options,
                                                   ops, db);
                 if (errorCode == COUCHSTORE_SUCCESS) {
-<<<<<<< HEAD
                     newRevNum = 1;
-                    updateDbFileMap(vbucketId, newRevNum);
-                    getLogger()->log(EXTENSION_LOG_INFO, NULL,
-                        "INFO: created new couch db file, name=%s rev=%d\n",
-=======
-                    updateDbFileMap(vbucketId, fileRev, true);
+                    updateDbFileMap(vbucketId, fileRev);
                     LOG(EXTENSION_LOG_INFO,
                         "INFO: created new couch db file, name=%s rev=%d",
->>>>>>> 76a92cb3
                         dbFileName.c_str(), fileRev);
                 }
             }
@@ -1230,21 +1145,11 @@
     st.numOpen++;
     if (errorCode) {
         st.numOpenFailure++;
-<<<<<<< HEAD
-        getLogger()->log(EXTENSION_LOG_WARNING, NULL,
-                         "Warning: couchstore_open_db failed, name=%s "
-                         "option=%llX rev=%d error=%s [%s]\n",
-                         dbFileName.c_str(), (unsigned long long)options,
-                         ((newRevNum > fileRev) ? newRevNum : fileRev),
-                         couchstore_strerror(errorCode),
-                         couchkvstore_strerrno(errorCode).c_str());
-=======
         LOG(EXTENSION_LOG_WARNING, "Warning: couchstore_open_db failed, name=%s"
             " option=%X rev=%d error=%s [%s]\n", dbFileName.c_str(), options,
             ((newRevNum > fileRev) ? newRevNum : fileRev),
             couchstore_strerror(errorCode),
             couchkvstore_strerrno(errorCode).c_str());
->>>>>>> 76a92cb3
     } else {
         if (newRevNum > fileRev) {
             // new revision number found, update it
@@ -1271,52 +1176,16 @@
        if (errCode == COUCHSTORE_SUCCESS) {
           return errCode;
        }
-<<<<<<< HEAD
-       getLogger()->log(EXTENSION_LOG_INFO, NULL,
-                   "INFO: couchstore_open_db failed, name=%s "
-                   "options=%llX error=%s [%s], try it again!\n",
-                   dbfile.c_str(), (unsigned long long)options, couchstore_strerror(errCode),
-                   couchkvstore_strerrno(errCode).c_str());
-=======
        LOG(EXTENSION_LOG_INFO, "INFO: couchstore_open_db failed, name=%s "
             "options=%X error=%s [%s], try it again!",
             dbfile.c_str(), options, couchstore_strerror(errCode),
             couchkvstore_strerrno(errCode).c_str());
->>>>>>> 76a92cb3
        *newFileRev = checkNewRevNum(dbfile);
        ++retry;
     }
     return errCode;
 }
 
-<<<<<<< HEAD
-=======
-void CouchKVStore::getFileNameMap(std::vector<uint16_t> *vbids,
-                                  std::string &dirname,
-                                  std::map<uint16_t, uint64_t> &filemap)
-{
-    std::vector<uint16_t>::iterator vbidItr;
-
-    for (vbidItr = vbids->begin(); vbidItr != vbids->end(); vbidItr++) {
-        std::string dbFileName = getDBFileName(dirname, *vbidItr);
-        std::map<uint16_t, uint64_t>::iterator dbFileItr = dbFileMap.find(*vbidItr);
-        if (dbFileItr == dbFileMap.end()) {
-            uint64_t rev = checkNewRevNum(dbFileName, true);
-            if (rev > 0) {
-                filemap.insert(std::pair<uint16_t, uint64_t>(*vbidItr, rev));
-            } else {
-                LOG(EXTENSION_LOG_WARNING,
-                    "Warning: database file does not exist, %s",
-                    dbFileName.c_str());
-            }
-        } else {
-            filemap.insert(std::pair<uint16_t, uint64_t>(dbFileItr->first,
-                                                         dbFileItr->second));
-        }
-    }
-}
-
->>>>>>> 76a92cb3
 void CouchKVStore::populateFileNameMap(std::vector<std::string> &filenames)
 {
     std::vector<std::string>::iterator fileItr;
@@ -1340,16 +1209,9 @@
             }
         } else {
             // skip non-vbucket database file, master.couch etc
-<<<<<<< HEAD
-            getLogger()->log(EXTENSION_LOG_DEBUG, NULL,
-                             "Non-vbucket database file, %s, skip adding "
-                             "to CouchKVStore db file revision map\n",
-                             filename.c_str());
-=======
             LOG(EXTENSION_LOG_DEBUG,
                 "Non-vbucket database file, %s, skip adding "
                 "to CouchKVStore dbFileMap\n", filename.c_str());
->>>>>>> 76a92cb3
         }
     }
 }
@@ -1657,7 +1519,7 @@
 void CouchKVStore::remVBucketFromDbFileMap(uint16_t vbucketId)
 {
     if (vbucketId >= numDbFiles) {
-        getLogger()->log(EXTENSION_LOG_WARNING, NULL,
+        LOG(EXTENSION_LOG_WARNING, NULL,
             "Warning: cannot remove db file map entry for an invalid vbucket, "
             "vbucket id = %d\n", vbucketId);
         return;
@@ -1901,27 +1763,15 @@
             if (errCode == COUCHSTORE_SUCCESS) {
                 items += info.doc_count;
             } else {
-<<<<<<< HEAD
-                getLogger()->log(EXTENSION_LOG_WARNING, NULL,
-                                 "Warning: failed to read database info for "
-                                 "vBucket = %d rev = %llu\n", id, rev);
-            }
-            closeDatabaseHandle(db);
-        } else {
-            getLogger()->log(EXTENSION_LOG_WARNING, NULL,
-                             "Warning: failed to open database file for "
-                             "vBucket = %d rev = %llu\n", id, rev);
-=======
                 LOG(EXTENSION_LOG_WARNING,
                     "Warning: failed to read database info for "
-                    "vBucket = %d rev = %llu\n", fitr->first, fitr->second);
+                    "vBucket = %d rev = %llu\n", id, rev);
             }
             closeDatabaseHandle(db);
         } else {
             LOG(EXTENSION_LOG_WARNING,
                 "Warning: failed to open database file for "
-                "vBucket = %d rev = %llu\n", fitr->first, fitr->second);
->>>>>>> 76a92cb3
+                "vBucket = %d rev = %llu\n", id, rev);
         }
     }
     return true;
