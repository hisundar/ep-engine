--- conflicted
+++ resolved
@@ -515,11 +515,7 @@
     // Map of the fileRev for each vBucket. Using RelaxedAtomic so
     // stats gathering (doDcpVbTakeoverStats) can get a snapshot
     // without having to lock.
-<<<<<<< HEAD
     std::vector<Couchbase::RelaxedAtomic<uint64_t>> dbFileRevMap;
-=======
-    std::vector<Couchbase::RelaxedAtomic<uint64_t> > dbFileRevMap;
->>>>>>> ac78070d
 
     uint16_t numDbFiles;
     std::vector<CouchRequest *> pendingReqsQ;
