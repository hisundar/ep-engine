
/* -*- Mode: C++; tab-width: 4; c-basic-offset: 4; indent-tabs-mode: nil -*- */
/*
 *     Copyright 2010 Couchbase, Inc
 *
 *   Licensed under the Apache License, Version 2.0 (the "License");
 *   you may not use this file except in compliance with the License.
 *   You may obtain a copy of the License at
 *
 *       http://www.apache.org/licenses/LICENSE-2.0
 *
 *   Unless required by applicable law or agreed to in writing, software
 *   distributed under the License is distributed on an "AS IS" BASIS,
 *   WITHOUT WARRANTIES OR CONDITIONS OF ANY KIND, either express or implied.
 *   See the License for the specific language governing permissions and
 *   limitations under the License.
 */

#include "config.h"

#include <fcntl.h>
#include <memcached/engine.h>
#include <memcached/protocol_binary.h>
#include <memcached/util.h>
#include <platform/platform.h>
#include <stdarg.h>

#include <cstdio>
#include <cstring>
#include <fstream>
#include <iostream>
#include <limits>
#include <string>
#include <vector>
#include <mutex>
#include <memcached/extension.h>
#include <JSON_checker.h>

#include "backfill.h"
#include "dcp/flow-control-manager.h"
#include "ep_engine.h"
#include "failover-table.h"
#include "flusher.h"
#include "connmap.h"
#include "common.h"
#include "htresizer.h"
#include "memory_tracker.h"
#include "stats-info.h"
#define STATWRITER_NAMESPACE core_engine
#include "statwriter.h"
#undef STATWRITER_NAMESPACE
#include "replicationthrottle.h"
#include "dcp/consumer.h"
#include "dcp/producer.h"
#include "warmup.h"

static AtomicValue<ALLOCATOR_HOOKS_API*> hooksApi;
static AtomicValue<SERVER_LOG_API*> loggerApi;
static AtomicValue<EXTENSION_LOG_LEVEL> log_level;

static size_t percentOf(size_t val, double percent) {
    return static_cast<size_t>(static_cast<double>(val) * percent);
}

/**
 * Helper function to avoid typing in the long cast all over the place
 * @param handle pointer to the engine
 * @return the engine as a class
 */
static inline EventuallyPersistentEngine* getHandle(ENGINE_HANDLE* handle)
{
    EventuallyPersistentEngine* ret;
    ret = reinterpret_cast<EventuallyPersistentEngine*>(handle);
    ObjectRegistry::onSwitchThread(ret);
    return ret;
}

static inline void releaseHandle(ENGINE_HANDLE* handle) {
    (void) handle;
    ObjectRegistry::onSwitchThread(NULL);
}


/**
 * Call the response callback and return the appropriate value so that
 * the core knows what to do..
 */
static ENGINE_ERROR_CODE sendResponse(ADD_RESPONSE response, const void *key,
                                      uint16_t keylen,
                                      const void *ext, uint8_t extlen,
                                      const void *body, uint32_t bodylen,
                                      uint8_t datatype, uint16_t status,
                                      uint64_t cas, const void *cookie)
{
    ENGINE_ERROR_CODE rv = ENGINE_FAILED;
    EventuallyPersistentEngine *e = ObjectRegistry::onSwitchThread(NULL, true);
    if (response(key, keylen, ext, extlen, body, bodylen, datatype,
                 status, cas, cookie)) {
        rv = ENGINE_SUCCESS;
    }
    ObjectRegistry::onSwitchThread(e);
    return rv;
}

template <typename T>
static void validate(T v, T l, T h) {
    if (v < l || v > h) {
        throw std::runtime_error("Value out of range.");
    }
}


static void checkNumeric(const char* str) {
    int i = 0;
    if (str[0] == '-') {
        i++;
    }
    for (; str[i]; i++) {
        using namespace std;
        if (!isdigit(str[i])) {
            throw std::runtime_error("Value is not numeric");
        }
    }
}

// The Engine API specifies C linkage for the functions..
extern "C" {

    static const engine_info* EvpGetInfo(ENGINE_HANDLE* handle)
    {
        engine_info* info = getHandle(handle)->getInfo();
        releaseHandle(handle);
        return info;
    }

    static ENGINE_ERROR_CODE EvpInitialize(ENGINE_HANDLE* handle,
                                           const char* config_str)
    {
        ENGINE_ERROR_CODE err_code = getHandle(handle)->initialize(config_str);
        releaseHandle(handle);
        return err_code;
    }

    static void EvpDestroy(ENGINE_HANDLE* handle, const bool force)
    {
        getHandle(handle)->destroy(force);
        delete getHandle(handle);
        releaseHandle(NULL);
    }

    static ENGINE_ERROR_CODE EvpItemAllocate(ENGINE_HANDLE* handle,
                                             const void* cookie,
                                             item **itm,
                                             const void* key,
                                             const size_t nkey,
                                             const size_t nbytes,
                                             const int flags,
                                             const rel_time_t exptime,
                                             uint8_t datatype)
    {
        if (datatype > PROTOCOL_BINARY_DATATYPE_COMPRESSED_JSON) {
            LOG(EXTENSION_LOG_WARNING, "Invalid value for datatype "
                    " (ItemAllocate)");
            return ENGINE_EINVAL;
        }
        ENGINE_ERROR_CODE err_code = getHandle(handle)->itemAllocate(cookie,
                                                                     itm, key,
                                                                     nkey,
                                                                     nbytes,
                                                                     flags,
                                                                     exptime,
                                                                     datatype);
        releaseHandle(handle);
        return err_code;
    }

    static ENGINE_ERROR_CODE EvpItemDelete(ENGINE_HANDLE* handle,
                                           const void* cookie,
                                           const void* key,
                                           const size_t nkey,
                                           uint64_t* cas,
                                           uint16_t vbucket,
                                           mutation_descr_t *mut_info)
    {
        ENGINE_ERROR_CODE err_code = getHandle(handle)->itemDelete(cookie, key,
                                                                   nkey, cas,
                                                                   vbucket, mut_info);
        releaseHandle(handle);
        return err_code;
    }

    static void EvpItemRelease(ENGINE_HANDLE* handle,
                               const void *cookie,
                               item* itm)
    {
        getHandle(handle)->itemRelease(cookie, itm);
        releaseHandle(handle);
    }

    static ENGINE_ERROR_CODE EvpGet(ENGINE_HANDLE* handle,
                                    const void* cookie,
                                    item** itm,
                                    const void* key,
                                    const int nkey,
                                    uint16_t vbucket)
    {
        ENGINE_ERROR_CODE err_code = getHandle(handle)->get(cookie, itm, key,
                                                            nkey, vbucket, true);
        releaseHandle(handle);
        return err_code;
    }

    static ENGINE_ERROR_CODE EvpGetStats(ENGINE_HANDLE* handle,
                                         const void* cookie,
                                         const char* stat_key,
                                         int nkey,
                                         ADD_STAT add_stat)
    {
        ENGINE_ERROR_CODE err_code = getHandle(handle)->getStats(cookie,
                                                                 stat_key,
                                                                 nkey,
                                                                 add_stat);
        releaseHandle(handle);
        return err_code;
    }

    static ENGINE_ERROR_CODE EvpStore(ENGINE_HANDLE* handle,
                                      const void *cookie,
                                      item* itm,
                                      uint64_t *cas,
                                      ENGINE_STORE_OPERATION operation,
                                      uint16_t vbucket)
    {
        ENGINE_ERROR_CODE err_code = getHandle(handle)->store(cookie, itm, cas,
                                                              operation,
                                                              vbucket);
        releaseHandle(handle);
        return err_code;
    }

    static ENGINE_ERROR_CODE EvpArithmetic(ENGINE_HANDLE* handle,
                                           const void* cookie,
                                           const void* key,
                                           const int nkey,
                                           const bool increment,
                                           const bool create,
                                           const uint64_t delta,
                                           const uint64_t initial,
                                           const rel_time_t exptime,
                                           item **itm,
                                           uint8_t datatype,
                                           uint64_t *result,
                                           uint16_t vbucket)
    {
        if (datatype > PROTOCOL_BINARY_DATATYPE_JSON) {
            if (datatype > PROTOCOL_BINARY_DATATYPE_COMPRESSED_JSON) {
                LOG(EXTENSION_LOG_WARNING, "Invalid value for datatype "
                        " (Arithmetic)");
            } else {
                LOG(EXTENSION_LOG_WARNING, "Cannnot perform arithmetic "
                    "operations on compressed data!");
            }
            return ENGINE_EINVAL;
        }
        ENGINE_ERROR_CODE ecode = getHandle(handle)->arithmetic(cookie, key,
                                                                nkey,
                                                                increment,
                                                                create, delta,
                                                                initial,
                                                                exptime, itm,
                                                                datatype,
                                                                result,
                                                                vbucket);
        releaseHandle(handle);
        return ecode;
    }

    static ENGINE_ERROR_CODE EvpFlush(ENGINE_HANDLE* handle,
                                      const void* cookie, time_t when)
    {
        ENGINE_ERROR_CODE err_code = getHandle(handle)->flush(cookie, when);
        releaseHandle(handle);
        return err_code;
    }

    static void EvpResetStats(ENGINE_HANDLE* handle, const void *)
    {
        getHandle(handle)->resetStats();
        releaseHandle(handle);
    }

    static protocol_binary_response_status stopFlusher(
                                                 EventuallyPersistentEngine *e,
                                                 const char **msg,
                                                 size_t *msg_size) {
        return e->stopFlusher(msg, msg_size);
    }

    static protocol_binary_response_status startFlusher(
                                                 EventuallyPersistentEngine *e,
                                                 const char **msg,
                                                 size_t *msg_size) {
        return e->startFlusher(msg, msg_size);
    }

    static protocol_binary_response_status setTapParam(
                                                 EventuallyPersistentEngine *e,
                                                 const char *keyz,
                                                 const char *valz,
                                                 const char **msg, size_t *) {
        protocol_binary_response_status rv = PROTOCOL_BINARY_RESPONSE_SUCCESS;

        try {
            int v = atoi(valz);
            if (strcmp(keyz, "tap_keepalive") == 0) {
                checkNumeric(valz);
                validate(v, 0, MAX_TAP_KEEP_ALIVE);
                e->setTapKeepAlive(static_cast<uint32_t>(v));
            } else if (strcmp(keyz, "replication_throttle_threshold") == 0) {
                checkNumeric(valz);
                e->getConfiguration().setReplicationThrottleThreshold(v);
            } else if (strcmp(keyz, "replication_throttle_queue_cap") == 0) {
                checkNumeric(valz);
                e->getConfiguration().setReplicationThrottleQueueCap(v);
            } else if (strcmp(keyz, "replication_throttle_cap_pcnt") == 0) {
                checkNumeric(valz);
                e->getConfiguration().setReplicationThrottleCapPcnt(v);
            } else {
                *msg = "Unknown config param";
                rv = PROTOCOL_BINARY_RESPONSE_KEY_ENOENT;
            }
        } catch(std::runtime_error &) {
            *msg = "Value out of range.";
            rv = PROTOCOL_BINARY_RESPONSE_EINVAL;
        }

        return rv;
    }

    static protocol_binary_response_status setCheckpointParam(
                                                 EventuallyPersistentEngine *e,
                                                              const char *keyz,
                                                              const char *valz,
                                                              const char **msg,
                                                              size_t *) {
        protocol_binary_response_status rv = PROTOCOL_BINARY_RESPONSE_SUCCESS;

        try {
            int v = atoi(valz);
            if (strcmp(keyz, "chk_max_items") == 0) {
                checkNumeric(valz);
                validate(v, MIN_CHECKPOINT_ITEMS, MAX_CHECKPOINT_ITEMS);
                e->getConfiguration().setChkMaxItems(v);
            } else if (strcmp(keyz, "chk_period") == 0) {
                checkNumeric(valz);
                validate(v, MIN_CHECKPOINT_PERIOD, MAX_CHECKPOINT_PERIOD);
                e->getConfiguration().setChkPeriod(v);
            } else if (strcmp(keyz, "max_checkpoints") == 0) {
                checkNumeric(valz);
                validate(v, DEFAULT_MAX_CHECKPOINTS,
                         MAX_CHECKPOINTS_UPPER_BOUND);
                e->getConfiguration().setMaxCheckpoints(v);
            } else if (strcmp(keyz, "item_num_based_new_chk") == 0) {
                if (strcmp(valz, "true") == 0) {
                    e->getConfiguration().setItemNumBasedNewChk(true);
                } else {
                    e->getConfiguration().setItemNumBasedNewChk(false);
                }
            } else if (strcmp(keyz, "keep_closed_chks") == 0) {
                if (strcmp(valz, "true") == 0) {
                    e->getConfiguration().setKeepClosedChks(true);
                } else {
                    e->getConfiguration().setKeepClosedChks(false);
                }
            } else if (strcmp(keyz, "enable_chk_merge") == 0) {
                if (strcmp(valz, "true") == 0) {
                    e->getConfiguration().setEnableChkMerge(true);
                } else {
                    e->getConfiguration().setEnableChkMerge(false);
                }
            } else {
                *msg = "Unknown config param";
                rv = PROTOCOL_BINARY_RESPONSE_KEY_ENOENT;
            }
        } catch(std::runtime_error &) {
            *msg = "Value out of range.";
            rv = PROTOCOL_BINARY_RESPONSE_EINVAL;
        }

        return rv;
    }

    static protocol_binary_response_status setFlushParam(
                                                 EventuallyPersistentEngine *e,
                                                 const char *keyz,
                                                 const char *valz,
                                                 const char **msg,
                                                 size_t *) {
        protocol_binary_response_status rv = PROTOCOL_BINARY_RESPONSE_SUCCESS;

        // Handle the actual mutation.
        try {
            int v = atoi(valz);
            if (strcmp(keyz, "bg_fetch_delay") == 0) {
                checkNumeric(valz);
                e->getConfiguration().setBgFetchDelay(v);
            } else if (strcmp(keyz, "flushall_enabled") == 0) {
                if (strcmp(valz, "true") == 0) {
                    e->getConfiguration().setFlushallEnabled(true);
                } else if(strcmp(valz, "false") == 0) {
                    e->getConfiguration().setFlushallEnabled(false);
                } else {
                    throw std::runtime_error("value out of range.");
                }
            } else if (strcmp(keyz, "max_size") == 0) {
                char *ptr = NULL;
                checkNumeric(valz);
                uint64_t vsize = strtoull(valz, &ptr, 10);
                validate(vsize, static_cast<uint64_t>(0),
                         std::numeric_limits<uint64_t>::max());
                e->getConfiguration().setMaxSize(vsize);
                EPStats &st = e->getEpStats();
                e->getConfiguration().setMemLowWat(percentOf(vsize,
                                                   st.mem_low_wat_percent));
                e->getConfiguration().setMemHighWat(percentOf(vsize,
                                                   st.mem_high_wat_percent));
            } else if (strcmp(keyz, "mem_low_wat") == 0) {
                char *ptr = NULL;
                checkNumeric(valz);
                uint64_t vsize = strtoull(valz, &ptr, 10);
                validate(vsize, static_cast<uint64_t>(0),
                         std::numeric_limits<uint64_t>::max());
                e->getConfiguration().setMemLowWat(vsize);
            } else if (strcmp(keyz, "mem_high_wat") == 0) {
                char *ptr = NULL;
                checkNumeric(valz);
                uint64_t vsize = strtoull(valz, &ptr, 10);
                validate(vsize, static_cast<uint64_t>(0),
                         std::numeric_limits<uint64_t>::max());
                e->getConfiguration().setMemHighWat(vsize);
            } else if (strcmp(keyz, "backfill_mem_threshold") == 0) {
                checkNumeric(valz);
                validate(v, 0, 100);
                e->getConfiguration().setBackfillMemThreshold(v);
            } else if (strcmp(keyz, "compaction_exp_mem_threshold") == 0) {
                checkNumeric(valz);
                validate(v, 0, 100);
                e->getConfiguration().setCompactionExpMemThreshold(v);
            } else if (strcmp(keyz, "mutation_mem_threshold") == 0) {
                checkNumeric(valz);
                validate(v, 0, 100);
                e->getConfiguration().setMutationMemThreshold(v);
            } else if (strcmp(keyz, "timing_log") == 0) {
                EPStats &stats = e->getEpStats();
                std::ostream *old = stats.timingLog;
                stats.timingLog = NULL;
                delete old;
                if (strcmp(valz, "off") == 0) {
                    LOG(EXTENSION_LOG_INFO, "Disabled timing log.");
                } else {
                    std::ofstream *tmp(new std::ofstream(valz));
                    if (tmp->good()) {
                        LOG(EXTENSION_LOG_INFO,
                            "Logging detailed timings to ``%s''.", valz);
                        stats.timingLog = tmp;
                    } else {
                        LOG(EXTENSION_LOG_WARNING,
                            "Error setting detailed timing log to ``%s'':  %s",
                            valz, strerror(errno));
                        delete tmp;
                    }
                }
            } else if (strcmp(keyz, "exp_pager_enabled") == 0) {
                if (strcmp(valz, "true") == 0) {
                    e->getConfiguration().setExpPagerEnabled(true);
                } else if(strcmp(valz, "false") == 0) {
                    e->getConfiguration().setExpPagerEnabled(false);
                } else {
                    throw std::runtime_error("value out of range.");
                }
            } else if (strcmp(keyz, "exp_pager_stime") == 0) {
                char *ptr = NULL;
                checkNumeric(valz);
                uint64_t vsize = strtoull(valz, &ptr, 10);
                validate(vsize, static_cast<uint64_t>(0),
                         std::numeric_limits<uint64_t>::max());
                e->getConfiguration().setExpPagerStime((size_t)vsize);
            } else if (strcmp(keyz, "exp_pager_initial_run_time") == 0) {
                checkNumeric(valz);
                e->getConfiguration().setExpPagerInitialRunTime(v);
            } else if (strcmp(keyz, "access_scanner_enabled") == 0) {
                if (strcmp(valz, "true") == 0) {
                    e->getConfiguration().setAccessScannerEnabled(true);
                } else if (strcmp(valz, "false") == 0) {
                    e->getConfiguration().setAccessScannerEnabled(false);
                } else {
                    throw std::runtime_error("Value expected: true/false.");
                }
            } else if (strcmp(keyz, "alog_sleep_time") == 0) {
                checkNumeric(valz);
                e->getConfiguration().setAlogSleepTime(v);
            } else if (strcmp(keyz, "alog_task_time") == 0) {
                checkNumeric(valz);
                e->getConfiguration().setAlogTaskTime(v);
            } else if (strcmp(keyz, "pager_active_vb_pcnt") == 0) {
                checkNumeric(valz);
                e->getConfiguration().setPagerActiveVbPcnt(v);
            } else if (strcmp(keyz, "warmup_min_memory_threshold") == 0) {
                checkNumeric(valz);
                validate(v, 0, std::numeric_limits<int>::max());
                e->getConfiguration().setWarmupMinMemoryThreshold(v);
            } else if (strcmp(keyz, "warmup_min_items_threshold") == 0) {
                checkNumeric(valz);
                validate(v, 0, std::numeric_limits<int>::max());
                e->getConfiguration().setWarmupMinItemsThreshold(v);
            } else if (strcmp(keyz, "max_num_readers") == 0) {
                checkNumeric(valz);
                validate(v, 0, std::numeric_limits<int>::max());
                e->getConfiguration().setMaxNumReaders(v);
                ExecutorPool::get()->setMaxReaders(v);
            } else if (strcmp(keyz, "max_num_writers") == 0) {
                checkNumeric(valz);
                validate(v, 0, std::numeric_limits<int>::max());
                e->getConfiguration().setMaxNumWriters(v);
                ExecutorPool::get()->setMaxWriters(v);
            } else if (strcmp(keyz, "max_num_auxio") == 0) {
                checkNumeric(valz);
                validate(v, 0, std::numeric_limits<int>::max());
                e->getConfiguration().setMaxNumAuxio(v);
                ExecutorPool::get()->setMaxAuxIO(v);
            } else if (strcmp(keyz, "max_num_nonio") == 0) {
                checkNumeric(valz);
                validate(v, 0, std::numeric_limits<int>::max());
                e->getConfiguration().setMaxNumNonio(v);
                ExecutorPool::get()->setMaxNonIO(v);
            } else if (strcmp(keyz, "bfilter_enabled") == 0) {
                if (strcmp(valz, "true") == 0) {
                    e->getConfiguration().setBfilterEnabled(true);
                } else if (strcmp(valz, "false") == 0) {
                    e->getConfiguration().setBfilterEnabled(false);
                } else {
                    throw std::runtime_error("Value expected: true/false.");
                }
            } else if (strcmp(keyz, "bfilter_residency_threshold") == 0) {
                float val = atof(valz);
                if (val >= 0.0 && val <= 1.0) {
                    e->getConfiguration().setBfilterResidencyThreshold(val);
                } else {
                    throw std::runtime_error("Value out of range [0.0-1.0].");
                }
            } else if (strcmp(keyz, "defragmenter_enabled") == 0) {
                if (strcmp(valz, "true") == 0) {
                    e->getConfiguration().setDefragmenterEnabled(true);
                } else {
                    e->getConfiguration().setDefragmenterEnabled(false);
                }
            } else if (strcmp(keyz, "defragmenter_interval") == 0) {
                checkNumeric(valz);
                validate(v, 1, std::numeric_limits<int>::max());
                e->getConfiguration().setDefragmenterInterval(v);
            } else if (strcmp(keyz, "defragmenter_age_threshold") == 0) {
                checkNumeric(valz);
                validate(v, 0, std::numeric_limits<int>::max());
                e->getConfiguration().setDefragmenterAgeThreshold(v);
            } else if (strcmp(keyz, "defragmenter_chunk_duration") == 0) {
                checkNumeric(valz);
                validate(v, 1, std::numeric_limits<int>::max());
                e->getConfiguration().setDefragmenterChunkDuration(v);
            } else if (strcmp(keyz, "defragmenter_run") == 0) {
                e->runDefragmenterTask();
            } else if (strcmp(keyz, "compaction_write_queue_cap") == 0) {
                checkNumeric(valz);
                validate(v, 1, std::numeric_limits<int>::max());
                e->getConfiguration().setCompactionWriteQueueCap(v);
            } else if (strcmp(keyz, "dcp_min_compression_ratio") == 0) {
                float val = atof(valz);
                validate(val, (float)0.0, std::numeric_limits<float>::max());
                e->getConfiguration().setDcpMinCompressionRatio(val);
            } else if (strcmp(keyz, "access_scanner_run") == 0) {
                e->runAccessScannerTask();
            } else if (strcmp(keyz, "vb_state_persist_run") == 0) {
                int vbid = atoi(valz);
                e->runVbStatePersistTask(vbid);
            } else {
                *msg = "Unknown config param";
                rv = PROTOCOL_BINARY_RESPONSE_KEY_ENOENT;
            }
        } catch(std::runtime_error&) {
            *msg = "Value out of range.";
            rv = PROTOCOL_BINARY_RESPONSE_EINVAL;
        }

        return rv;
    }

    static protocol_binary_response_status evictKey(
                                                 EventuallyPersistentEngine *e,
                                                 protocol_binary_request_header
                                                                      *request,
                                                 const char **msg,
                                                 size_t *msg_size) {
        protocol_binary_request_no_extras *req =
            (protocol_binary_request_no_extras*)request;

        char keyz[256];

        // Read the key.
        int keylen = ntohs(req->message.header.request.keylen);
        if (keylen >= (int)sizeof(keyz)) {
            *msg = "Key is too large.";
            return PROTOCOL_BINARY_RESPONSE_EINVAL;
        }
        memcpy(keyz, ((char*)request) + sizeof(req->message.header), keylen);
        keyz[keylen] = 0x00;

        uint16_t vbucket = ntohs(request->request.vbucket);

        std::string key(keyz, keylen);

        LOG(EXTENSION_LOG_DEBUG, "Manually evicting object with key %s\n",
                keyz);

        protocol_binary_response_status rv = e->evictKey(key, vbucket, msg,
                                                         msg_size);
        if (rv == PROTOCOL_BINARY_RESPONSE_NOT_MY_VBUCKET ||
            rv == PROTOCOL_BINARY_RESPONSE_KEY_ENOENT) {
            if (e->isDegradedMode()) {
                return PROTOCOL_BINARY_RESPONSE_ETMPFAIL;
            }
        }
        return rv;
    }

    static ENGINE_ERROR_CODE getLocked(EventuallyPersistentEngine *e,
                                       protocol_binary_request_header *req,
                                       const void *cookie,
                                       Item **itm,
                                       const char **msg,
                                       size_t *,
                                       protocol_binary_response_status *res) {

        uint8_t extlen = req->request.extlen;
        if (extlen != 0 && extlen != 4) {
            *msg = "Invalid packet format (extlen may be 0 or 4)";
            *res = PROTOCOL_BINARY_RESPONSE_EINVAL;
            return ENGINE_EINVAL;
        }

        protocol_binary_request_getl *grequest =
            (protocol_binary_request_getl*)req;
        *res = PROTOCOL_BINARY_RESPONSE_SUCCESS;

        const char *keyp = reinterpret_cast<const char*>(req->bytes);
        keyp += sizeof(req->bytes) + extlen;
        std::string key(keyp, ntohs(req->request.keylen));
        uint16_t vbucket = ntohs(req->request.vbucket);

        uint32_t max_timeout = (unsigned int)e->getGetlMaxTimeout();
        uint32_t default_timeout = (unsigned int)e->getGetlDefaultTimeout();
        uint32_t lockTimeout = default_timeout;
        if (extlen == 4) {
            lockTimeout = ntohl(grequest->message.body.expiration);
        }

        if (lockTimeout >  max_timeout || lockTimeout < 1) {
            LOG(EXTENSION_LOG_WARNING,
                "Illegal value for lock timeout specified"
                " %u. Using default value: %u", lockTimeout, default_timeout);
            lockTimeout = default_timeout;
        }

        GetValue result = e->getLocked(key, vbucket, ep_current_time(),
                                       lockTimeout, cookie);

        switch (result.getStatus()) {
        case ENGINE_SUCCESS:
            *itm = result.getValue();
            ++(e->getEpStats().numOpsGet);
            break;

        case ENGINE_EWOULDBLOCK:
            // need to wait for value
            break;

        case ENGINE_NOT_MY_VBUCKET:
            *msg = "That's not my bucket.";
            *res = PROTOCOL_BINARY_RESPONSE_NOT_MY_VBUCKET;
            break;

        case ENGINE_TMPFAIL:
            if (e->isDegradedMode()) {
                *msg = "LOCK_TMP_ERROR";
            } else {
                *msg = "LOCK_ERROR";
            }
            *res = PROTOCOL_BINARY_RESPONSE_ETMPFAIL;
            break;

        case ENGINE_KEY_ENOENT:
            *msg = "NOT_FOUND";
            *res = PROTOCOL_BINARY_RESPONSE_KEY_ENOENT;
            break;

        default:
            // Unexpected / unhandled status code.
            *res = PROTOCOL_BINARY_RESPONSE_EINTERNAL;
            break;
        }

        return result.getStatus();
    }

    static protocol_binary_response_status unlockKey(
                                                 EventuallyPersistentEngine *e,
                                                 protocol_binary_request_header
                                                                      *request,
                                                 const char **msg,
                                                 size_t *)
    {
        protocol_binary_request_no_extras *req =
            (protocol_binary_request_no_extras*)request;

        protocol_binary_response_status res = PROTOCOL_BINARY_RESPONSE_SUCCESS;
        char keyz[256];

        // Read the key.
        int keylen = ntohs(req->message.header.request.keylen);
        if (keylen >= (int)sizeof(keyz)) {
            *msg = "Key is too large.";
            return PROTOCOL_BINARY_RESPONSE_EINVAL;
        }

        memcpy(keyz, ((char*)request) + sizeof(req->message.header), keylen);
        keyz[keylen] = 0x00;

        uint16_t vbucket = ntohs(request->request.vbucket);
        std::string key(keyz, keylen);

        LOG(EXTENSION_LOG_DEBUG, "Executing unl for key %s\n", keyz);

        RememberingCallback<GetValue> getCb;
        uint64_t cas = ntohll(request->request.cas);

        ENGINE_ERROR_CODE rv = e->unlockKey(key, vbucket, cas,
                                            ep_current_time());

        if (rv == ENGINE_SUCCESS) {
            *msg = "UNLOCKED";
        } else if (rv == ENGINE_TMPFAIL){
            *msg =  "UNLOCK_ERROR";
            res = PROTOCOL_BINARY_RESPONSE_ETMPFAIL;
        } else {
            if (e->isDegradedMode()) {
                *msg = "LOCK_TMP_ERROR";
                return PROTOCOL_BINARY_RESPONSE_ETMPFAIL;
            }

            RCPtr<VBucket> vb = e->getVBucket(vbucket);
            if (!vb) {
                *msg = "That's not my bucket.";
                res =  PROTOCOL_BINARY_RESPONSE_NOT_MY_VBUCKET;
            }
            *msg = "NOT_FOUND";
            res =  PROTOCOL_BINARY_RESPONSE_KEY_ENOENT;
        }

        return res;
    }

    static protocol_binary_response_status setParam(
                                            EventuallyPersistentEngine *e,
                                            protocol_binary_request_set_param
                                                                     *req,
                                            const char **msg,
                                            size_t *msg_size) {

        size_t keylen = ntohs(req->message.header.request.keylen);
        uint8_t extlen = req->message.header.request.extlen;
        size_t vallen = ntohl(req->message.header.request.bodylen);
        protocol_binary_engine_param_t paramtype =
            static_cast<protocol_binary_engine_param_t>(ntohl(req->message.body.param_type));

        if (keylen == 0 || (vallen - keylen - extlen) == 0) {
            return PROTOCOL_BINARY_RESPONSE_EINVAL;
        }

        const char *keyp = reinterpret_cast<const char*>(req->bytes)
                           + sizeof(req->bytes);
        const char *valuep = keyp + keylen;
        vallen -= (keylen + extlen);

        char keyz[32];
        char valz[512];

        // Read the key.
        if (keylen >= sizeof(keyz)) {
            *msg = "Key is too large.";
            return PROTOCOL_BINARY_RESPONSE_EINVAL;
        }
        memcpy(keyz, keyp, keylen);
        keyz[keylen] = 0x00;

        // Read the value.
        if (vallen >= sizeof(valz)) {
            *msg = "Value is too large.";
            return PROTOCOL_BINARY_RESPONSE_EINVAL;
        }
        memcpy(valz, valuep, vallen);
        valz[vallen] = 0x00;

        protocol_binary_response_status rv;

        switch (paramtype) {
        case protocol_binary_engine_param_flush:
            rv = setFlushParam(e, keyz, valz, msg, msg_size);
            break;
        case protocol_binary_engine_param_tap:
            rv = setTapParam(e, keyz, valz, msg, msg_size);
            break;
        case protocol_binary_engine_param_checkpoint:
            rv = setCheckpointParam(e, keyz, valz, msg, msg_size);
            break;
        default:
            rv = PROTOCOL_BINARY_RESPONSE_UNKNOWN_COMMAND;
        }

        return rv;
    }

    static ENGINE_ERROR_CODE getVBucket(EventuallyPersistentEngine *e,
                                       const void *cookie,
                                       protocol_binary_request_header *request,
                                       ADD_RESPONSE response) {
        protocol_binary_request_get_vbucket *req =
            reinterpret_cast<protocol_binary_request_get_vbucket*>(request);
        if (req == nullptr) {
            throw std::invalid_argument("getVBucket: Unable to convert req"
                    " to protocol_binary_request_get_vbucket");
        }

        uint16_t vbucket = ntohs(req->message.header.request.vbucket);
        RCPtr<VBucket> vb = e->getVBucket(vbucket);
        if (!vb) {
            return e->sendNotMyVBucketResponse(response, cookie, 0);
        } else {
            vbucket_state_t state = (vbucket_state_t)ntohl(vb->getState());
            return sendResponse(response, NULL, 0, NULL, 0, &state,
                                sizeof(state),
                                PROTOCOL_BINARY_RAW_BYTES,
                                PROTOCOL_BINARY_RESPONSE_SUCCESS, 0, cookie);
        }
    }

    static ENGINE_ERROR_CODE setVBucket(EventuallyPersistentEngine *e,
                                       const void *cookie,
                                       protocol_binary_request_header *request,
                                       ADD_RESPONSE response) {

        protocol_binary_request_set_vbucket *req =
            reinterpret_cast<protocol_binary_request_set_vbucket*>(request);

        uint64_t cas = ntohll(req->message.header.request.cas);

        size_t bodylen = ntohl(req->message.header.request.bodylen)
            - ntohs(req->message.header.request.keylen);
        if (bodylen != sizeof(vbucket_state_t)) {
            const std::string msg("Incorrect packet format");
            return sendResponse(response, NULL, 0, NULL, 0, msg.c_str(),
                                msg.length(), PROTOCOL_BINARY_RAW_BYTES,
                                PROTOCOL_BINARY_RESPONSE_EINVAL,
                                cas, cookie);
        }

        vbucket_state_t state;
        memcpy(&state, &req->message.body.state, sizeof(state));
        state = static_cast<vbucket_state_t>(ntohl(state));

        if (!is_valid_vbucket_state_t(state)) {
            const std::string msg("Invalid vbucket state");
            return sendResponse(response, NULL, 0, NULL, 0, msg.c_str(),
                                msg.length(), PROTOCOL_BINARY_RAW_BYTES,
                                PROTOCOL_BINARY_RESPONSE_EINVAL,
                                cas, cookie);
        }

        uint16_t vb = ntohs(req->message.header.request.vbucket);
        if(e->setVBucketState(vb, state, false) == ENGINE_ERANGE) {
            const std::string msg("VBucket number too big");
            return sendResponse(response, NULL, 0, NULL, 0, msg.c_str(),
                                msg.length(), PROTOCOL_BINARY_RAW_BYTES,
                                PROTOCOL_BINARY_RESPONSE_ERANGE,
                                cas, cookie);
        }
        return sendResponse(response, NULL, 0, NULL, 0, NULL, 0,
                            PROTOCOL_BINARY_RAW_BYTES,
                            PROTOCOL_BINARY_RESPONSE_SUCCESS,
                            cas, cookie);
    }

    static ENGINE_ERROR_CODE delVBucket(EventuallyPersistentEngine *e,
                                        const void *cookie,
                                        protocol_binary_request_header *req,
                                        ADD_RESPONSE response) {

        uint64_t cas = ntohll(req->request.cas);

        protocol_binary_response_status res = PROTOCOL_BINARY_RESPONSE_SUCCESS;
        uint16_t vbucket = ntohs(req->request.vbucket);

        std::string msg = "";
        if (ntohs(req->request.keylen) > 0 || req->request.extlen > 0) {
            msg = "Incorrect packet format.";
            return sendResponse(response, NULL, 0, NULL, 0, msg.c_str(),
                                msg.length(),
                                PROTOCOL_BINARY_RAW_BYTES,
                                PROTOCOL_BINARY_RESPONSE_EINVAL, cas, cookie);
        }

        bool sync = false;
        uint32_t bodylen = ntohl(req->request.bodylen);
        if (bodylen > 0) {
            const char* ptr = reinterpret_cast<const char*>(req->bytes) +
                sizeof(req->bytes);
            if (bodylen == 7 && strncmp(ptr, "async=0", bodylen) == 0) {
                sync = true;
            }
        }

        ENGINE_ERROR_CODE err;
        void* es = e->getEngineSpecific(cookie);
        if (sync) {
            if (es == NULL) {
                err = e->deleteVBucket(vbucket, cookie);
                e->storeEngineSpecific(cookie, e);
            } else {
                e->storeEngineSpecific(cookie, NULL);
                LOG(EXTENSION_LOG_INFO,
                    "Completed sync deletion of vbucket %u",
                    (unsigned)vbucket);
                err = ENGINE_SUCCESS;
            }
        } else {
            err = e->deleteVBucket(vbucket);
        }
        switch (err) {
        case ENGINE_SUCCESS:
            LOG(EXTENSION_LOG_NOTICE,
                "Deletion of vbucket %d was completed.", vbucket);
            break;
        case ENGINE_NOT_MY_VBUCKET:
            LOG(EXTENSION_LOG_WARNING, "Deletion of vbucket %d failed "
                "because the vbucket doesn't exist!!!", vbucket);
            res = PROTOCOL_BINARY_RESPONSE_NOT_MY_VBUCKET;
            break;
        case ENGINE_EINVAL:
            LOG(EXTENSION_LOG_WARNING, "Deletion of vbucket %d failed "
                "because the vbucket is not in a dead state\n", vbucket);
            msg = "Failed to delete vbucket.  Must be in the dead state.";
            res = PROTOCOL_BINARY_RESPONSE_EINVAL;
            break;
        case ENGINE_EWOULDBLOCK:
            LOG(EXTENSION_LOG_NOTICE, "Request for vbucket %d deletion is in"
                " EWOULDBLOCK until the database file is removed from disk",
                vbucket);
            e->storeEngineSpecific(cookie, req);
            return ENGINE_EWOULDBLOCK;
        default:
            LOG(EXTENSION_LOG_WARNING, "Deletion of vbucket %d failed "
                "because of unknown reasons\n", vbucket);
            msg = "Failed to delete vbucket.  Unknown reason.";
            res = PROTOCOL_BINARY_RESPONSE_EINTERNAL;
        }

        if (err != ENGINE_NOT_MY_VBUCKET) {
            return sendResponse(response, NULL, 0, NULL, 0, msg.c_str(),
                                msg.length(), PROTOCOL_BINARY_RAW_BYTES,
                                res, cas, cookie);
        } else {
            return e->sendNotMyVBucketResponse(response, cookie, cas);
        }
    }

    static ENGINE_ERROR_CODE getReplicaCmd(EventuallyPersistentEngine *e,
                                       protocol_binary_request_header *request,
                                       const void *cookie,
                                       Item **it,
                                       const char **msg,
                                       protocol_binary_response_status *res) {
        EventuallyPersistentStore *eps = e->getEpStore();
        protocol_binary_request_no_extras *req =
            (protocol_binary_request_no_extras*)request;
        int keylen = ntohs(req->message.header.request.keylen);
        uint16_t vbucket = ntohs(req->message.header.request.vbucket);
        ENGINE_ERROR_CODE error_code;
        std::string keystr(((char *)request) + sizeof(req->message.header),
                            keylen);

        GetValue rv(eps->getReplica(keystr, vbucket, cookie, true));

        if ((error_code = rv.getStatus()) != ENGINE_SUCCESS) {
            if (error_code == ENGINE_NOT_MY_VBUCKET) {
                *res = PROTOCOL_BINARY_RESPONSE_NOT_MY_VBUCKET;
                return error_code;
            } else if (error_code == ENGINE_TMPFAIL) {
                *msg = "NOT_FOUND";
                *res = PROTOCOL_BINARY_RESPONSE_KEY_ENOENT;
            } else {
                return error_code;
            }
        } else {
            *it = rv.getValue();
            *res = PROTOCOL_BINARY_RESPONSE_SUCCESS;
        }
        ++(e->getEpStats().numOpsGet);
        return ENGINE_SUCCESS;
    }

    /**
     * TODO: This function returns vbucket id as couchstore is the only
     * supported backend. Once forestdb is supported, this function
     * should return the database file id (shard id) from the request
     * header
     */
    static uint16_t getDbFileId(EventuallyPersistentEngine *e,
                                protocol_binary_request_compact_db *req) {
        return ntohs(req->message.header.request.vbucket);
    }

    static ENGINE_ERROR_CODE compactDB(EventuallyPersistentEngine *e,
                                       const void *cookie,
                                       protocol_binary_request_compact_db *req,
                                       ADD_RESPONSE response) {

        std::string msg = "";
        protocol_binary_response_status res = PROTOCOL_BINARY_RESPONSE_SUCCESS;
        compaction_ctx compactreq;
        uint64_t cas = ntohll(req->message.header.request.cas);

        if (ntohs(req->message.header.request.keylen) > 0 ||
             req->message.header.request.extlen != 24) {
            LOG(EXTENSION_LOG_WARNING,
                    "Compaction received bad ext/key len %d/%d.",
                    req->message.header.request.extlen,
                    ntohs(req->message.header.request.keylen));
            msg = "Incorrect packet format.";
            return sendResponse(response, NULL, 0, NULL, 0, msg.c_str(),
                                msg.length(),
                                PROTOCOL_BINARY_RAW_BYTES,
                                PROTOCOL_BINARY_RESPONSE_EINVAL, cas, cookie);
        }
        EPStats &stats = e->getEpStats();
        compactreq.max_purged_seq = 0;
        compactreq.purge_before_ts = ntohll(req->message.body.purge_before_ts);
        compactreq.purge_before_seq =
                                    ntohll(req->message.body.purge_before_seq);
        compactreq.drop_deletes     = req->message.body.drop_deletes;
        compactreq.db_file_id       = getDbFileId(e, req);

        ENGINE_ERROR_CODE err;
        void* es = e->getEngineSpecific(cookie);
        if (es == NULL) {
            ++stats.pendingCompactions;
            e->storeEngineSpecific(cookie, e);
            err = e->compactDB(compactreq, cookie);
        } else {
            e->storeEngineSpecific(cookie, NULL);
            err = ENGINE_SUCCESS;
        }

        switch (err) {
            case ENGINE_SUCCESS:
                LOG(EXTENSION_LOG_NOTICE,
                    "Compaction of db file id: %d completed.", compactreq.db_file_id);
                break;
            case ENGINE_NOT_MY_VBUCKET:
                --stats.pendingCompactions;
                LOG(EXTENSION_LOG_WARNING, "Compaction of db file id: %d failed "
                    "because the db file doesn't exist!!!", compactreq.db_file_id);
                res = PROTOCOL_BINARY_RESPONSE_NOT_MY_VBUCKET;
                break;
            case ENGINE_EINVAL:
                --stats.pendingCompactions;
                LOG(EXTENSION_LOG_WARNING, "Compaction of db file id: %d failed "
                    "because of an invalid argument", compactreq.db_file_id);
                res = PROTOCOL_BINARY_RESPONSE_EINVAL;
                break;
            case ENGINE_EWOULDBLOCK:
                LOG(EXTENSION_LOG_INFO, "Request to compact db file id: %d is "
                        "in EWOULDBLOCK state until the database file is "
                        "compacted on disk", compactreq.db_file_id);
                e->storeEngineSpecific(cookie, req);
                return ENGINE_EWOULDBLOCK;
            case ENGINE_TMPFAIL:
                LOG(EXTENSION_LOG_WARNING, "Request to compact db file id: %d hit"
                        " a temporary failure and may need to be retried",
                        compactreq.db_file_id);
                msg = "Temporary failure in compacting db file.";
                res = PROTOCOL_BINARY_RESPONSE_ETMPFAIL;
                break;
            default:
                --stats.pendingCompactions;
                LOG(EXTENSION_LOG_WARNING, "Compaction of db file id: %d failed "
                    "because of unknown reasons\n", compactreq.db_file_id);
                msg = "Failed to compact db file.  Unknown reason.";
                res = PROTOCOL_BINARY_RESPONSE_EINTERNAL;
                break;
        }

        if (err != ENGINE_NOT_MY_VBUCKET) {
            return sendResponse(response, NULL, 0, NULL, 0, msg.c_str(),
                                msg.length(), PROTOCOL_BINARY_RAW_BYTES,
                                res, cas, cookie);
        } else {
            return e->sendNotMyVBucketResponse(response, cookie, cas);
        }
    }

    static ENGINE_ERROR_CODE processUnknownCommand(
                                       EventuallyPersistentEngine *h,
                                       const void* cookie,
                                       protocol_binary_request_header *request,
                                       ADD_RESPONSE response)
    {
        protocol_binary_response_status res =
                                      PROTOCOL_BINARY_RESPONSE_UNKNOWN_COMMAND;
        const char *msg = NULL;
        size_t msg_size = 0;
        Item *itm = NULL;

        EPStats &stats = h->getEpStats();
        ENGINE_ERROR_CODE rv = ENGINE_SUCCESS;

        /**
         * Session validation
         * (For ns_server commands only)
         */
        switch (request->request.opcode) {
            case PROTOCOL_BINARY_CMD_SET_PARAM:
            case PROTOCOL_BINARY_CMD_SET_VBUCKET:
            case PROTOCOL_BINARY_CMD_DEL_VBUCKET:
            case PROTOCOL_BINARY_CMD_DEREGISTER_TAP_CLIENT:
            case PROTOCOL_BINARY_CMD_CHANGE_VB_FILTER:
            case PROTOCOL_BINARY_CMD_SET_CLUSTER_CONFIG:
            case PROTOCOL_BINARY_CMD_COMPACT_DB:
            {
                if (h->getEngineSpecific(cookie) == NULL) {
                    uint64_t cas = ntohll(request->request.cas);
                    if (!h->validateSessionCas(cas)) {
                        const std::string message("Invalid session token");
                        return sendResponse(response, NULL, 0, NULL, 0,
                                            message.c_str(), message.length(),
                                            PROTOCOL_BINARY_RAW_BYTES,
                                            PROTOCOL_BINARY_RESPONSE_KEY_EEXISTS,
                                            cas, cookie);
                    }
                }
                break;
            }
            default:
                break;
        }

        switch (request->request.opcode) {
        case PROTOCOL_BINARY_CMD_GET_ALL_VB_SEQNOS:
            return h->getAllVBucketSequenceNumbers(cookie, request, response);

        case PROTOCOL_BINARY_CMD_GET_VBUCKET:
            {
                BlockTimer timer(&stats.getVbucketCmdHisto);
                rv = getVBucket(h, cookie, request, response);
                return rv;
            }
        case PROTOCOL_BINARY_CMD_DEL_VBUCKET:
            {
                BlockTimer timer(&stats.delVbucketCmdHisto);
                rv = delVBucket(h, cookie, request, response);
                if (rv != ENGINE_EWOULDBLOCK) {
                    h->decrementSessionCtr();
                    h->storeEngineSpecific(cookie, NULL);
                }
                return rv;
            }
        case PROTOCOL_BINARY_CMD_SET_VBUCKET:
            {
                BlockTimer timer(&stats.setVbucketCmdHisto);
                rv = setVBucket(h, cookie, request, response);
                h->decrementSessionCtr();
                return rv;
            }
        case PROTOCOL_BINARY_CMD_TOUCH:
        case PROTOCOL_BINARY_CMD_GAT:
        case PROTOCOL_BINARY_CMD_GATQ:
            {
                rv = h->touch(cookie, request, response);
                return rv;
            }
        case PROTOCOL_BINARY_CMD_STOP_PERSISTENCE:
            res = stopFlusher(h, &msg, &msg_size);
            break;
        case PROTOCOL_BINARY_CMD_START_PERSISTENCE:
            res = startFlusher(h, &msg, &msg_size);
            break;
        case PROTOCOL_BINARY_CMD_SET_PARAM:
            res = setParam(h,
                  reinterpret_cast<protocol_binary_request_set_param*>(request),
                            &msg, &msg_size);
            h->decrementSessionCtr();
            break;
        case PROTOCOL_BINARY_CMD_EVICT_KEY:
            res = evictKey(h, request, &msg, &msg_size);
            break;
        case PROTOCOL_BINARY_CMD_GET_LOCKED:
            rv = getLocked(h, request, cookie, &itm, &msg, &msg_size, &res);
            if (rv == ENGINE_EWOULDBLOCK) {
                // we dont have the value for the item yet
                return rv;
            }
            break;
        case PROTOCOL_BINARY_CMD_UNLOCK_KEY:
            res = unlockKey(h, request, &msg, &msg_size);
            break;
        case PROTOCOL_BINARY_CMD_OBSERVE:
            return h->observe(cookie, request, response);
        case PROTOCOL_BINARY_CMD_OBSERVE_SEQNO:
            return h->observe_seqno(cookie, request, response);
        case PROTOCOL_BINARY_CMD_DEREGISTER_TAP_CLIENT:
            {
                rv = h->deregisterTapClient(cookie, request, response);
                h->decrementSessionCtr();
                return rv;
            }
        case PROTOCOL_BINARY_CMD_RESET_REPLICATION_CHAIN:
            {
                rv = h->resetReplicationChain(cookie, request, response);
                return rv;
            }
        case PROTOCOL_BINARY_CMD_CHANGE_VB_FILTER:
            {
                rv = h->changeTapVBFilter(cookie, request, response);
                h->decrementSessionCtr();
                return rv;
            }
        case PROTOCOL_BINARY_CMD_LAST_CLOSED_CHECKPOINT:
        case PROTOCOL_BINARY_CMD_CREATE_CHECKPOINT:
        case PROTOCOL_BINARY_CMD_CHECKPOINT_PERSISTENCE:
            {
                rv = h->handleCheckpointCmds(cookie, request, response);
                return rv;
            }
        case PROTOCOL_BINARY_CMD_SEQNO_PERSISTENCE:
            {
                rv = h->handleSeqnoCmds(cookie, request, response);
                return rv;
            }
        case PROTOCOL_BINARY_CMD_GET_META:
        case PROTOCOL_BINARY_CMD_GETQ_META:
            {
                rv = h->getMeta(cookie,
                        reinterpret_cast<protocol_binary_request_get_meta*>
                                                          (request), response);
                return rv;
            }
        case PROTOCOL_BINARY_CMD_SET_WITH_META:
        case PROTOCOL_BINARY_CMD_SETQ_WITH_META:
        case PROTOCOL_BINARY_CMD_ADD_WITH_META:
        case PROTOCOL_BINARY_CMD_ADDQ_WITH_META:
            {
                rv = h->setWithMeta(cookie,
                     reinterpret_cast<protocol_binary_request_set_with_meta*>
                                                          (request), response);
                return rv;
            }
        case PROTOCOL_BINARY_CMD_DEL_WITH_META:
        case PROTOCOL_BINARY_CMD_DELQ_WITH_META:
            {
                rv = h->deleteWithMeta(cookie,
                    reinterpret_cast<protocol_binary_request_delete_with_meta*>
                                                          (request), response);
                return rv;
            }
        case PROTOCOL_BINARY_CMD_RETURN_META:
            {
                return h->returnMeta(cookie,
                reinterpret_cast<protocol_binary_request_return_meta*>
                                                          (request), response);
            }
        case PROTOCOL_BINARY_CMD_GET_REPLICA:
            rv = getReplicaCmd(h, request, cookie, &itm, &msg, &res);
            if (rv != ENGINE_SUCCESS && rv != ENGINE_NOT_MY_VBUCKET) {
                return rv;
            }
            break;
        case PROTOCOL_BINARY_CMD_ENABLE_TRAFFIC:
        case PROTOCOL_BINARY_CMD_DISABLE_TRAFFIC:
            {
                rv = h->handleTrafficControlCmd(cookie, request, response);
                return rv;
            }
        case PROTOCOL_BINARY_CMD_SET_CLUSTER_CONFIG:
            {
                rv = h->setClusterConfig(cookie,
                 reinterpret_cast<protocol_binary_request_set_cluster_config*>
                                                          (request), response);
                h->decrementSessionCtr();
                return rv;
            }
        case PROTOCOL_BINARY_CMD_GET_CLUSTER_CONFIG:
            return h->getClusterConfig(cookie,
               reinterpret_cast<protocol_binary_request_get_cluster_config*>
                                                          (request), response);
        case PROTOCOL_BINARY_CMD_COMPACT_DB:
            {
                rv = compactDB(h, cookie,
                               (protocol_binary_request_compact_db*)(request),
                               response);
                if (rv != ENGINE_EWOULDBLOCK) {
                    h->decrementSessionCtr();
                    h->storeEngineSpecific(cookie, NULL);
                }
                return rv;
            }
        case PROTOCOL_BINARY_CMD_GET_RANDOM_KEY:
            {
                if (request->request.extlen != 0 ||
                    request->request.keylen != 0 ||
                    request->request.bodylen != 0) {
                    return ENGINE_EINVAL;
                }
                return h->getRandomKey(cookie, response);
            }
        case PROTOCOL_BINARY_CMD_GET_KEYS:
            {
                return h->getAllKeys(cookie,
                   reinterpret_cast<protocol_binary_request_get_keys*>
                                                           (request), response);
            }
        case PROTOCOL_BINARY_CMD_GET_ADJUSTED_TIME:
            {
                return h->getAdjustedTime(cookie,
                   reinterpret_cast<protocol_binary_request_get_adjusted_time*>
                                                           (request), response);
            }
        case PROTOCOL_BINARY_CMD_SET_DRIFT_COUNTER_STATE:
            {
                return h->setDriftCounterState(cookie,
                reinterpret_cast<protocol_binary_request_set_drift_counter_state*>
                                                           (request), response);
            }
        }

        // Send a special response for getl since we don't want to send the key
        if (itm && request->request.opcode == PROTOCOL_BINARY_CMD_GET_LOCKED) {
            uint32_t flags = itm->getFlags();
            rv = sendResponse(response, NULL, 0, (const void *)&flags,
                              sizeof(uint32_t),
                              static_cast<const void *>(itm->getData()),
                              itm->getNBytes(), itm->getDataType(),
                              static_cast<uint16_t>(res), itm->getCas(),
                              cookie);
            delete itm;
        } else if (itm) {
            const std::string &key  = itm->getKey();
            uint32_t flags = itm->getFlags();
            rv = sendResponse(response, static_cast<const void *>(key.data()),
                              itm->getNKey(),
                              (const void *)&flags, sizeof(uint32_t),
                              static_cast<const void *>(itm->getData()),
                              itm->getNBytes(), itm->getDataType(),
                              static_cast<uint16_t>(res), itm->getCas(),
                              cookie);
            delete itm;
        } else  if (rv == ENGINE_NOT_MY_VBUCKET) {
            return h->sendNotMyVBucketResponse(response, cookie, 0);
        } else {
            msg_size = (msg_size > 0 || msg == NULL) ? msg_size : strlen(msg);
            rv = sendResponse(response, NULL, 0, NULL, 0,
                              msg, static_cast<uint16_t>(msg_size),
                              PROTOCOL_BINARY_RAW_BYTES,
                              static_cast<uint16_t>(res), 0, cookie);

        }
        return rv;
    }

    static ENGINE_ERROR_CODE EvpUnknownCommand(ENGINE_HANDLE* handle,
                                               const void* cookie,
                                               protocol_binary_request_header
                                                                      *request,
                                               ADD_RESPONSE response)
    {
        ENGINE_ERROR_CODE err_code = processUnknownCommand(getHandle(handle),
                                                           cookie,
                                                           request, response);
        releaseHandle(handle);
        return err_code;
    }

    static void EvpItemSetCas(ENGINE_HANDLE* , const void *,
                              item *itm, uint64_t cas) {
        static_cast<Item*>(itm)->setCas(cas);
    }

    static ENGINE_ERROR_CODE EvpTapNotify(ENGINE_HANDLE* handle,
                                          const void *cookie,
                                          void *engine_specific,
                                          uint16_t nengine,
                                          uint8_t ttl,
                                          uint16_t tap_flags,
                                          tap_event_t tap_event,
                                          uint32_t tap_seqno,
                                          const void *key,
                                          size_t nkey,
                                          uint32_t flags,
                                          uint32_t exptime,
                                          uint64_t cas,
                                          uint8_t datatype,
                                          const void *data,
                                          size_t ndata,
                                          uint16_t vbucket)
    {
        if (datatype > PROTOCOL_BINARY_DATATYPE_COMPRESSED_JSON) {
            LOG(EXTENSION_LOG_WARNING, "Invalid value for datatype "
                    " (TapNotify)");
            return ENGINE_EINVAL;
        }
        ENGINE_ERROR_CODE err_code = getHandle(handle)->tapNotify(cookie,
                                                        engine_specific,
                                                        nengine, ttl,
                                                        tap_flags,
                                                        (uint16_t)tap_event,
                                                        tap_seqno,
                                                        key, nkey, flags,
                                                        exptime, cas,
                                                        datatype, data,
                                                        ndata, vbucket);
        releaseHandle(handle);
        return err_code;
    }

    static tap_event_t EvpTapIterator(ENGINE_HANDLE* handle,
                                      const void *cookie, item **itm,
                                      void **es, uint16_t *nes, uint8_t *ttl,
                                      uint16_t *flags, uint32_t *seqno,
                                      uint16_t *vbucket) {
        uint16_t tap_event = getHandle(handle)->walkTapQueue(cookie, itm, es,
                                                             nes, ttl,
                                                             flags, seqno,
                                                             vbucket);
        releaseHandle(handle);
        return static_cast<tap_event_t>(tap_event);
    }

    static TAP_ITERATOR EvpGetTapIterator(ENGINE_HANDLE* handle,
                                          const void* cookie,
                                          const void* client,
                                          size_t nclient,
                                          uint32_t flags,
                                          const void* userdata,
                                          size_t nuserdata)
    {
        EventuallyPersistentEngine *h = getHandle(handle);
        TAP_ITERATOR iterator = NULL;
        {
            std::string c(static_cast<const char*>(client), nclient);
            // Figure out what we want from the userdata before adding it to
            // the API to the handle
            if (h->createTapQueue(cookie, c, flags, userdata, nuserdata)) {
                iterator = EvpTapIterator;
            }
        }
        releaseHandle(handle);
        return iterator;
    }


    static ENGINE_ERROR_CODE EvpDcpStep(ENGINE_HANDLE* handle,
                                       const void* cookie,
                                       struct dcp_message_producers *producers)
    {
        ENGINE_ERROR_CODE errCode = ENGINE_DISCONNECT;
        ConnHandler* conn = getHandle(handle)->getConnHandler(cookie);
        if (conn) {
            errCode = conn->step(producers);
        }
        releaseHandle(handle);
        return errCode;
    }


    static ENGINE_ERROR_CODE EvpDcpOpen(ENGINE_HANDLE* handle,
                                        const void* cookie,
                                        uint32_t opaque,
                                        uint32_t seqno,
                                        uint32_t flags,
                                        void *name,
                                        uint16_t nname)
    {
        ENGINE_ERROR_CODE errCode;
        errCode = getHandle(handle)->dcpOpen(cookie, opaque, seqno, flags,
                                             name, nname);
        releaseHandle(handle);
        return errCode;
    }

    static ENGINE_ERROR_CODE EvpDcpAddStream(ENGINE_HANDLE* handle,
                                             const void* cookie,
                                             uint32_t opaque,
                                             uint16_t vbucket,
                                             uint32_t flags)
    {
        ENGINE_ERROR_CODE errCode = getHandle(handle)->dcpAddStream(cookie,
                                                                    opaque,
                                                                    vbucket,
                                                                    flags);
        releaseHandle(handle);
        return errCode;
    }

    static ENGINE_ERROR_CODE EvpDcpCloseStream(ENGINE_HANDLE* handle,
                                               const void* cookie,
                                               uint32_t opaque,
                                               uint16_t vbucket)
    {
        ENGINE_ERROR_CODE errCode = ENGINE_DISCONNECT;
        ConnHandler* conn = getHandle(handle)->getConnHandler(cookie);
        if (conn) {
            errCode = conn->closeStream(opaque, vbucket);
        }
        releaseHandle(handle);
        return errCode;
    }


    static ENGINE_ERROR_CODE EvpDcpStreamReq(ENGINE_HANDLE* handle,
                                             const void* cookie,
                                             uint32_t flags,
                                             uint32_t opaque,
                                             uint16_t vbucket,
                                             uint64_t startSeqno,
                                             uint64_t endSeqno,
                                             uint64_t vbucketUuid,
                                             uint64_t snapStartSeqno,
                                             uint64_t snapEndSeqno,
                                             uint64_t *rollbackSeqno,
                                             dcp_add_failover_log callback)
    {
        ENGINE_ERROR_CODE errCode = ENGINE_DISCONNECT;
        ConnHandler* conn = getHandle(handle)->getConnHandler(cookie);
        if (conn) {
            errCode = conn->streamRequest(flags, opaque, vbucket, startSeqno,
                                          endSeqno, vbucketUuid, snapStartSeqno,
                                          snapEndSeqno, rollbackSeqno, callback);
        }
        releaseHandle(handle);
        return errCode;
    }

    static ENGINE_ERROR_CODE EvpDcpGetFailoverLog(ENGINE_HANDLE* handle,
                                                 const void* cookie,
                                                 uint32_t opaque,
                                                 uint16_t vbucket,
                                                 dcp_add_failover_log callback)
    {
        ENGINE_ERROR_CODE errCode = ENGINE_DISCONNECT;
        ConnHandler* conn = getHandle(handle)->getConnHandler(cookie);
        if (conn) {
            errCode = conn->getFailoverLog(opaque, vbucket, callback);
        }
        releaseHandle(handle);
        return errCode;
    }


    static ENGINE_ERROR_CODE EvpDcpStreamEnd(ENGINE_HANDLE* handle,
                                             const void* cookie,
                                             uint32_t opaque,
                                             uint16_t vbucket,
                                             uint32_t flags)
    {
        ENGINE_ERROR_CODE errCode = ENGINE_DISCONNECT;
        ConnHandler* conn = getHandle(handle)->getConnHandler(cookie);
        if (conn) {
            errCode = conn->streamEnd(opaque, vbucket, flags);
        }
        releaseHandle(handle);
        return errCode;
    }


    static ENGINE_ERROR_CODE EvpDcpSnapshotMarker(ENGINE_HANDLE* handle,
                                                  const void* cookie,
                                                  uint32_t opaque,
                                                  uint16_t vbucket,
                                                  uint64_t start_seqno,
                                                  uint64_t end_seqno,
                                                  uint32_t flags)
    {
        ENGINE_ERROR_CODE errCode = ENGINE_DISCONNECT;
        ConnHandler* conn = getHandle(handle)->getConnHandler(cookie);
        if (conn) {
            errCode = conn->snapshotMarker(opaque, vbucket, start_seqno,
                                           end_seqno, flags);
        }
        releaseHandle(handle);
        return errCode;
    }

    static ENGINE_ERROR_CODE EvpDcpMutation(ENGINE_HANDLE* handle,
                                            const void* cookie,
                                            uint32_t opaque,
                                            const void *key,
                                            uint16_t nkey,
                                            const void *value,
                                            uint32_t nvalue,
                                            uint64_t cas,
                                            uint16_t vbucket,
                                            uint32_t flags,
                                            uint8_t datatype,
                                            uint64_t bySeqno,
                                            uint64_t revSeqno,
                                            uint32_t expiration,
                                            uint32_t lockTime,
                                            const void *meta,
                                            uint16_t nmeta,
                                            uint8_t nru)
    {
        if (datatype > PROTOCOL_BINARY_DATATYPE_COMPRESSED_JSON) {
            LOG(EXTENSION_LOG_WARNING, "Invalid value for datatype "
                    " (DCPMutation)");
            return ENGINE_EINVAL;
        }
        ENGINE_ERROR_CODE errCode = ENGINE_DISCONNECT;
        ConnHandler* conn = getHandle(handle)->getConnHandler(cookie);
        if (conn) {
            errCode = conn->mutation(opaque, key, nkey, value, nvalue, cas,
                                     vbucket, flags, datatype, lockTime,
                                     bySeqno, revSeqno, expiration,
                                     nru, meta, nmeta);
        }
        releaseHandle(handle);
        return errCode;
    }

    static ENGINE_ERROR_CODE EvpDcpDeletion(ENGINE_HANDLE* handle,
                                            const void* cookie,
                                            uint32_t opaque,
                                            const void *key,
                                            uint16_t nkey,
                                            uint64_t cas,
                                            uint16_t vbucket,
                                            uint64_t bySeqno,
                                            uint64_t revSeqno,
                                            const void *meta,
                                            uint16_t nmeta)
    {
        ENGINE_ERROR_CODE errCode = ENGINE_DISCONNECT;
        ConnHandler* conn = getHandle(handle)->getConnHandler(cookie);
        if (conn) {
            errCode = conn->deletion(opaque, key, nkey, cas, vbucket, bySeqno,
                                     revSeqno, meta, nmeta);
        }
        releaseHandle(handle);
        return errCode;
    }

    static ENGINE_ERROR_CODE EvpDcpExpiration(ENGINE_HANDLE* handle,
                                              const void* cookie,
                                              uint32_t opaque,
                                              const void *key,
                                              uint16_t nkey,
                                              uint64_t cas,
                                              uint16_t vbucket,
                                              uint64_t bySeqno,
                                              uint64_t revSeqno,
                                              const void *meta,
                                              uint16_t nmeta)
    {
        ENGINE_ERROR_CODE errCode = ENGINE_DISCONNECT;
        ConnHandler* conn = getHandle(handle)->getConnHandler(cookie);
        if (conn) {
            errCode = conn->expiration(opaque, key, nkey, cas, vbucket, bySeqno,
                                       revSeqno, meta, nmeta);
        }
        releaseHandle(handle);
        return errCode;
    }

    static ENGINE_ERROR_CODE EvpDcpFlush(ENGINE_HANDLE* handle,
                                         const void* cookie,
                                         uint32_t opaque,
                                         uint16_t vbucket)
    {
        ENGINE_ERROR_CODE errCode = ENGINE_DISCONNECT;
        ConnHandler* conn = getHandle(handle)->getConnHandler(cookie);
        if (conn) {
            errCode = conn->flushall(opaque, vbucket);
        }
        releaseHandle(handle);
        return errCode;
    }

    static ENGINE_ERROR_CODE EvpDcpSetVbucketState(ENGINE_HANDLE* handle,
                                                   const void* cookie,
                                                   uint32_t opaque,
                                                   uint16_t vbucket,
                                                   vbucket_state_t state)
    {
        ENGINE_ERROR_CODE errCode = ENGINE_DISCONNECT;
        ConnHandler* conn = getHandle(handle)->getConnHandler(cookie);
        if (conn) {
            errCode = conn->setVBucketState(opaque, vbucket, state);
        }
        releaseHandle(handle);
        return errCode;
    }

    static ENGINE_ERROR_CODE EvpDcpNoop(ENGINE_HANDLE* handle,
                                        const void* cookie,
                                        uint32_t opaque) {
        ENGINE_ERROR_CODE errCode = ENGINE_DISCONNECT;
        ConnHandler* conn = getHandle(handle)->getConnHandler(cookie);
        if (conn) {
            errCode = conn->noop(opaque);
        }
        releaseHandle(handle);
        return errCode;
    }

    static ENGINE_ERROR_CODE EvpDcpBufferAcknowledgement(ENGINE_HANDLE* handle,
                                                         const void* cookie,
                                                         uint32_t opaque,
                                                         uint16_t vbucket,
                                                         uint32_t buffer_bytes) {
        ENGINE_ERROR_CODE errCode = ENGINE_DISCONNECT;
        ConnHandler* conn = getHandle(handle)->getConnHandler(cookie);
        if (conn) {
            errCode = conn->bufferAcknowledgement(opaque, vbucket,
                                                  buffer_bytes);
        }
        releaseHandle(handle);
        return errCode;
    }

    static ENGINE_ERROR_CODE EvpDcpControl(ENGINE_HANDLE* handle,
                                           const void* cookie,
                                           uint32_t opaque,
                                           const void *key,
                                           uint16_t nkey,
                                           const void *value,
                                           uint32_t nvalue) {
        ENGINE_ERROR_CODE errCode = ENGINE_DISCONNECT;
        ConnHandler* conn = getHandle(handle)->getConnHandler(cookie);
        if (conn) {
            errCode = conn->control(opaque, key, nkey, value, nvalue);
        }
        releaseHandle(handle);
        return errCode;
    }

    static ENGINE_ERROR_CODE EvpDcpResponseHandler(ENGINE_HANDLE* handle,
                                     const void* cookie,
                                     protocol_binary_response_header *response)
    {
        ENGINE_ERROR_CODE errCode = ENGINE_DISCONNECT;
        ConnHandler* conn = getHandle(handle)->getConnHandler(cookie);
        if (conn) {
            errCode = conn->handleResponse(response);
        }
        releaseHandle(handle);
        return errCode;
    }

    static void EvpHandleDisconnect(const void *cookie,
                                    ENGINE_EVENT_TYPE type,
                                    const void *event_data,
                                    const void *cb_data)
    {
        if (type != ON_DISCONNECT) {
            throw std::invalid_argument("EvpHandleDisconnect: type "
                    "(which is" + std::to_string(type) +
                    ") is not ON_DISCONNECT");
        }
        if (event_data != nullptr) {
            throw std::invalid_argument("EvpHandleDisconnect: event_data "
                    "is not NULL");
        }
        void *c = const_cast<void*>(cb_data);
        getHandle(static_cast<ENGINE_HANDLE*>(c))->handleDisconnect(cookie);
        releaseHandle(static_cast<ENGINE_HANDLE*>(c));
    }

    void EvpSetLogLevel(ENGINE_HANDLE* handle, EXTENSION_LOG_LEVEL level) {
        log_level.store(level, std::memory_order_relaxed);
    }

    /**
     * The only public interface to the eventually persistance engine.
     * Allocate a new instance and initialize it
     * @param interface the highest interface the server supports (we only
     *                  support interface 1)
     * @param get_server_api callback function to get the server exported API
     *                  functions
     * @param handle Where to return the new instance
     * @return ENGINE_SUCCESS on success
     */
    ENGINE_ERROR_CODE create_instance(uint64_t interface,
                                      GET_SERVER_API get_server_api,
                                      ENGINE_HANDLE **handle)
    {
        SERVER_HANDLE_V1 *api = get_server_api();
        if (interface != 1 || api == NULL) {
            return ENGINE_ENOTSUP;
        }

        hooksApi.store(api->alloc_hooks, std::memory_order_relaxed);
        loggerApi.store(api->log, std::memory_order_relaxed);
        MemoryTracker::getInstance();
        ObjectRegistry::initialize(api->alloc_hooks->get_allocation_size);

        AtomicValue<size_t>* inital_tracking = new AtomicValue<size_t>();

        ObjectRegistry::setStats(inital_tracking);
        EventuallyPersistentEngine *engine;
        engine = new EventuallyPersistentEngine(get_server_api);
        ObjectRegistry::setStats(NULL);

        if (engine == NULL) {
            return ENGINE_ENOMEM;
        }

        if (MemoryTracker::trackingMemoryAllocations()) {
            engine->getEpStats().memoryTrackerEnabled.store(true);
            engine->getEpStats().totalMemory.store(inital_tracking->load());
        }
        delete inital_tracking;

        initialize_time_functions(api->core);

        *handle = reinterpret_cast<ENGINE_HANDLE*> (engine);

        return ENGINE_SUCCESS;
    }

    /*
        This method is called prior to unloading of the shared-object.
        Global clean-up should be performed from this method.
    */
    void destroy_engine() {
        ExecutorPool::shutdown();
        // A single MemoryTracker exists for *all* buckets
        // and must be destroyed before unloading the shared object.
        MemoryTracker::destroyInstance();
    }

    static bool EvpGetItemInfo(ENGINE_HANDLE *handle, const void *,
                               const item* itm, item_info *itm_info)
    {
        const Item *it = reinterpret_cast<const Item*>(itm);
        EventuallyPersistentEngine *engine = getHandle(handle);
        if (itm_info->nvalue < 1) {
            return false;
        }
        itm_info->cas = it->getCas();

        if (engine) {
            RCPtr<VBucket> vb = engine->getEpStore()->getVBucket(it->getVBucketId());

            if (vb) {
                itm_info->vbucket_uuid = vb->failovers->getLatestUUID();
            } else {
                itm_info->vbucket_uuid = 0;
            }

            releaseHandle(handle);
        } else{
            itm_info->vbucket_uuid = 0;
        }

        itm_info->seqno = it->getBySeqno();
        itm_info->exptime = it->getExptime();
        itm_info->nbytes = it->getNBytes();
        itm_info->datatype = it->getDataType();
        itm_info->flags = it->getFlags();
        itm_info->clsid = 0;
        itm_info->nkey = static_cast<uint16_t>(it->getNKey());
        itm_info->nvalue = 1;
        itm_info->key = it->getKey().c_str();
        itm_info->value[0].iov_base = const_cast<char*>(it->getData());
        itm_info->value[0].iov_len = it->getNBytes();
        return true;
    }

    static bool EvpSetItemInfo(ENGINE_HANDLE* handle, const void* cookie,
                               item* itm, const item_info *itm_info)
    {
        Item *it = reinterpret_cast<Item*>(itm);
        if (!it) {
            return false;
        }
        it->setDataType(itm_info->datatype);
        return true;
    }

    static ENGINE_ERROR_CODE EvpGetClusterConfig(ENGINE_HANDLE* handle,
                                                 const void* cookie,
                                                 engine_get_vb_map_cb callback)
    {
        EventuallyPersistentEngine *h = getHandle(handle);
        LockHolder lh(h->clusterConfig.lock);
        const char* config = h->clusterConfig.config.data();
        uint32_t len = h->clusterConfig.config.size();
        releaseHandle(handle);
        return callback(cookie, config, len);
    }

} // C linkage

void LOG(EXTENSION_LOG_LEVEL severity, const char *fmt, ...) {
    char buffer[2048];

    if (loggerApi.load(std::memory_order_relaxed) != nullptr) {
        static EXTENSION_LOGGER_DESCRIPTOR* logger;
        if (logger == nullptr) {
            // This locking isn't really needed because get_logger will
            // always return the same address, but it'll keep thread sanitizer
            // and other tools from complaining ;-)
            static std::mutex mutex;
            std::lock_guard<std::mutex> guard(mutex);
            logger = loggerApi.load(std::memory_order_relaxed)->get_logger();
            log_level.store(loggerApi.load(std::memory_order_relaxed)->get_level(),
                            std::memory_order_relaxed);
        }

        if (log_level.load(std::memory_order_relaxed) <= severity) {
            EventuallyPersistentEngine *engine = ObjectRegistry::onSwitchThread(NULL, true);
            va_list va;
            va_start(va, fmt);
            vsnprintf(buffer, sizeof(buffer) - 1, fmt, va);
            if (engine) {
                logger->log(severity, NULL, "(%s) %s", engine->getName().c_str(),
                            buffer);
            } else {
                logger->log(severity, NULL, "(No Engine) %s", buffer);
            }
            va_end(va);
            ObjectRegistry::onSwitchThread(engine);
        }
    }
}

ALLOCATOR_HOOKS_API *getHooksApi(void) {
    return hooksApi.load(std::memory_order_relaxed);
}

EventuallyPersistentEngine::EventuallyPersistentEngine(
                                    GET_SERVER_API get_server_api) :
    clusterConfig(), epstore(NULL), workload(NULL),
    workloadPriority(NO_BUCKET_PRIORITY),
    replicationThrottle(NULL), getServerApiFunc(get_server_api),
    dcpConnMap_(NULL),
    dcpFlowControlManager_(NULL),
    tapConnMap(NULL) ,
    tapConfig(NULL), checkpointConfig(NULL),
    trafficEnabled(false), flushAllEnabled(false), startupTime(0),
    taskable(this)
{
    interface.interface = 1;
    ENGINE_HANDLE_V1::get_info = EvpGetInfo;
    ENGINE_HANDLE_V1::initialize = EvpInitialize;
    ENGINE_HANDLE_V1::destroy = EvpDestroy;
    ENGINE_HANDLE_V1::allocate = EvpItemAllocate;
    ENGINE_HANDLE_V1::remove = EvpItemDelete;
    ENGINE_HANDLE_V1::release = EvpItemRelease;
    ENGINE_HANDLE_V1::get = EvpGet;
    ENGINE_HANDLE_V1::get_stats = EvpGetStats;
    ENGINE_HANDLE_V1::reset_stats = EvpResetStats;
    ENGINE_HANDLE_V1::store = EvpStore;
    ENGINE_HANDLE_V1::arithmetic = EvpArithmetic;
    ENGINE_HANDLE_V1::flush = EvpFlush;
    ENGINE_HANDLE_V1::unknown_command = EvpUnknownCommand;
    ENGINE_HANDLE_V1::get_tap_iterator = EvpGetTapIterator;
    ENGINE_HANDLE_V1::tap_notify = EvpTapNotify;
    ENGINE_HANDLE_V1::item_set_cas = EvpItemSetCas;
    ENGINE_HANDLE_V1::get_item_info = EvpGetItemInfo;
    ENGINE_HANDLE_V1::set_item_info = EvpSetItemInfo;
    ENGINE_HANDLE_V1::get_engine_vb_map = EvpGetClusterConfig;
    ENGINE_HANDLE_V1::get_stats_struct = NULL;
    ENGINE_HANDLE_V1::aggregate_stats = NULL;


    ENGINE_HANDLE_V1::dcp.step = EvpDcpStep;
    ENGINE_HANDLE_V1::dcp.open = EvpDcpOpen;
    ENGINE_HANDLE_V1::dcp.add_stream = EvpDcpAddStream;
    ENGINE_HANDLE_V1::dcp.close_stream = EvpDcpCloseStream;
    ENGINE_HANDLE_V1::dcp.get_failover_log = EvpDcpGetFailoverLog;
    ENGINE_HANDLE_V1::dcp.stream_req = EvpDcpStreamReq;
    ENGINE_HANDLE_V1::dcp.stream_end = EvpDcpStreamEnd;
    ENGINE_HANDLE_V1::dcp.snapshot_marker = EvpDcpSnapshotMarker;
    ENGINE_HANDLE_V1::dcp.mutation = EvpDcpMutation;
    ENGINE_HANDLE_V1::dcp.deletion = EvpDcpDeletion;
    ENGINE_HANDLE_V1::dcp.expiration = EvpDcpExpiration;
    ENGINE_HANDLE_V1::dcp.flush = EvpDcpFlush;
    ENGINE_HANDLE_V1::dcp.set_vbucket_state = EvpDcpSetVbucketState;
    ENGINE_HANDLE_V1::dcp.noop = EvpDcpNoop;
    ENGINE_HANDLE_V1::dcp.buffer_acknowledgement = EvpDcpBufferAcknowledgement;
    ENGINE_HANDLE_V1::dcp.control = EvpDcpControl;
    ENGINE_HANDLE_V1::dcp.response_handler = EvpDcpResponseHandler;
    ENGINE_HANDLE_V1::set_log_level = EvpSetLogLevel;

    serverApi = getServerApiFunc();
    memset(&info, 0, sizeof(info));
    info.info.description = "EP engine v" VERSION;
    info.info.features[info.info.num_features++].feature = ENGINE_FEATURE_CAS;
    info.info.features[info.info.num_features++].feature =
                                             ENGINE_FEATURE_PERSISTENT_STORAGE;
    info.info.features[info.info.num_features++].feature = ENGINE_FEATURE_LRU;
    info.info.features[info.info.num_features++].feature = ENGINE_FEATURE_DATATYPE;
}

ENGINE_ERROR_CODE EventuallyPersistentEngine::reserveCookie(const void *cookie)
{
    EventuallyPersistentEngine *epe =
                                    ObjectRegistry::onSwitchThread(NULL, true);
    ENGINE_ERROR_CODE rv = serverApi->cookie->reserve(cookie);
    ObjectRegistry::onSwitchThread(epe);
    return rv;
}

ENGINE_ERROR_CODE EventuallyPersistentEngine::releaseCookie(const void *cookie)
{
    EventuallyPersistentEngine *epe =
                                    ObjectRegistry::onSwitchThread(NULL, true);
    ENGINE_ERROR_CODE rv = serverApi->cookie->release(cookie);
    ObjectRegistry::onSwitchThread(epe);
    return rv;
}

void EventuallyPersistentEngine::registerEngineCallback(ENGINE_EVENT_TYPE type,
                                                        EVENT_CALLBACK cb,
                                                        const void *cb_data) {
    EventuallyPersistentEngine *epe =
                                    ObjectRegistry::onSwitchThread(NULL, true);
    SERVER_CALLBACK_API *sapi = getServerApi()->callback;
    sapi->register_callback(reinterpret_cast<ENGINE_HANDLE*>(this),
                            type, cb, cb_data);
    ObjectRegistry::onSwitchThread(epe);
}

/**
 * A configuration value changed listener that responds to ep-engine
 * parameter changes by invoking engine-specific methods on
 * configuration change events.
 */
class EpEngineValueChangeListener : public ValueChangedListener {
public:
    EpEngineValueChangeListener(EventuallyPersistentEngine &e) : engine(e) {
        // EMPTY
    }

    virtual void sizeValueChanged(const std::string &key, size_t value) {
        if (key.compare("getl_max_timeout") == 0) {
            engine.setGetlMaxTimeout(value);
        } else if (key.compare("getl_default_timeout") == 0) {
            engine.setGetlDefaultTimeout(value);
        } else if (key.compare("max_item_size") == 0) {
            engine.setMaxItemSize(value);
        }
    }

    virtual void booleanValueChanged(const std::string &key, bool value) {
        if (key.compare("flushall_enabled") == 0) {
            engine.setFlushAll(value);
        }
    }
private:
    EventuallyPersistentEngine &engine;
};



ENGINE_ERROR_CODE EventuallyPersistentEngine::initialize(const char* config) {
    resetStats();
    if (config != NULL) {
        if (!configuration.parseConfiguration(config, serverApi)) {
            return ENGINE_FAILED;
        }
    }

    name = configuration.getCouchBucket();
    maxFailoverEntries = configuration.getMaxFailoverEntries();

    // Start updating the variables from the config!
    HashTable::setDefaultNumBuckets(configuration.getHtSize());
    HashTable::setDefaultNumLocks(configuration.getHtLocks());
    StoredValue::setMutationMemoryThreshold(
                                      configuration.getMutationMemThreshold());

    if (configuration.getMaxSize() == 0) {
        configuration.setMaxSize(std::numeric_limits<size_t>::max());
    }

    if (configuration.getMemLowWat() == std::numeric_limits<size_t>::max()) {
        stats.mem_low_wat_percent.store(0.75);
        configuration.setMemLowWat(percentOf(
                configuration.getMaxSize(), stats.mem_low_wat_percent.load()));
    }

    if (configuration.getMemHighWat() == std::numeric_limits<size_t>::max()) {
        stats.mem_high_wat_percent.store(0.85);
        configuration.setMemHighWat(percentOf(
                configuration.getMaxSize(), stats.mem_high_wat_percent.load()));
    }

    maxItemSize = configuration.getMaxItemSize();
    configuration.addValueChangedListener("max_item_size",
                                       new EpEngineValueChangeListener(*this));

    getlDefaultTimeout = configuration.getGetlDefaultTimeout();
    configuration.addValueChangedListener("getl_default_timeout",
                                       new EpEngineValueChangeListener(*this));
    getlMaxTimeout = configuration.getGetlMaxTimeout();
    configuration.addValueChangedListener("getl_max_timeout",
                                       new EpEngineValueChangeListener(*this));

    flushAllEnabled = configuration.isFlushallEnabled();
    configuration.addValueChangedListener("flushall_enabled",
                                       new EpEngineValueChangeListener(*this));

    workload = new WorkLoadPolicy(configuration.getMaxNumWorkers(),
                                  configuration.getMaxNumShards());
    if ((unsigned int)workload->getNumShards() >
                                              configuration.getMaxVbuckets()) {
        LOG(EXTENSION_LOG_WARNING, "Invalid configuration: Shards must be "
            "equal or less than max number of vbuckets");
        return ENGINE_FAILED;
    }

    dcpConnMap_ = new DcpConnMap(*this);

    /* Get the flow control policy */
    std::string flowCtlPolicy = configuration.getDcpFlowControlPolicy();

    if (!flowCtlPolicy.compare("static")) {
        dcpFlowControlManager_ = new DcpFlowControlManagerStatic(*this);
    } else if (!flowCtlPolicy.compare("dynamic")) {
        dcpFlowControlManager_ = new DcpFlowControlManagerDynamic(*this);
    } else if (!flowCtlPolicy.compare("aggressive")) {
        dcpFlowControlManager_ = new DcpFlowControlManagerAggressive(*this);
    } else {
        /* Flow control is not enabled */
        dcpFlowControlManager_ = new DcpFlowControlManager(*this);
    }

    tapConnMap = new TapConnMap(*this);
    tapConfig = new TapConfig(*this);
    replicationThrottle = new ReplicationThrottle(configuration, stats);
    TapConfig::addConfigChangeListener(*this);

    checkpointConfig = new CheckpointConfig(*this);
    CheckpointConfig::addConfigChangeListener(*this);

    epstore = new EventuallyPersistentStore(*this);
    if (epstore == NULL) {
        return ENGINE_ENOMEM;
    }

    // Register the callback
    registerEngineCallback(ON_DISCONNECT, EvpHandleDisconnect, this);

    // Complete the initialization of the ep-store
    if (!epstore->initialize()) {
        return ENGINE_FAILED;
    }

    if(configuration.isDataTrafficEnabled()) {
        enableTraffic(true);
    }

    tapConnMap->initialize(TAP_CONN_NOTIFIER);
    dcpConnMap_->initialize(DCP_CONN_NOTIFIER);

    // record engine initialization time
    startupTime.store(ep_real_time());

    LOG(EXTENSION_LOG_DEBUG, "Engine init complete.\n");

    return ENGINE_SUCCESS;
}

void EventuallyPersistentEngine::destroy(bool force) {
    stats.forceShutdown = force;
    stats.isShutdown = true;

    if (epstore) {
        epstore->snapshotStats();
    }
    if (tapConnMap) {
        tapConnMap->shutdownAllConnections();
    }
    if (dcpConnMap_) {
        dcpConnMap_->shutdownAllConnections();
    }
}

ENGINE_ERROR_CODE EventuallyPersistentEngine::flush(const void *cookie,
                                                    time_t when){
    if (!flushAllEnabled) {
        return ENGINE_ENOTSUP;
    }

    if (!isDegradedMode()) {
        return ENGINE_TMPFAIL;
    }

    /*
     * Supporting only a SYNC operation for bucket flush
     */

    void* es = getEngineSpecific(cookie);
    if (es == NULL) {

        // Check if diskFlushAll was false and set it to true
        // if yes, if the atomic variable weren't false, then
        // we will assume that a flushAll has been scheduled
        // already and return TMPFAIL.
        if (epstore->scheduleFlushAllTask(cookie, when)) {
            storeEngineSpecific(cookie, this);
            return ENGINE_EWOULDBLOCK;
        } else {
            LOG(EXTENSION_LOG_INFO, "Tried to trigger a bucket flush, but"
                    "there seems to be a task running already!");
            return ENGINE_TMPFAIL;
        }

    } else {
        storeEngineSpecific(cookie, NULL);
        LOG(EXTENSION_LOG_NOTICE, "Completed bucket flush operation");
        return ENGINE_SUCCESS;
    }
}

ENGINE_ERROR_CODE EventuallyPersistentEngine::store(const void *cookie,
                                                    item* itm,
                                                    uint64_t *cas,
                                                    ENGINE_STORE_OPERATION
                                                                     operation,
                                                    uint16_t vbucket) {
    BlockTimer timer(&stats.storeCmdHisto);
    ENGINE_ERROR_CODE ret;
    Item *it = static_cast<Item*>(itm);
    item *i = NULL;

    it->setVBucketId(vbucket);

    switch (operation) {
    case OPERATION_CAS:
        if (it->getCas() == 0) {
            // Using a cas command with a cas wildcard doesn't make sense
            ret = ENGINE_NOT_STORED;
            break;
        }
        // FALLTHROUGH
    case OPERATION_SET:
        if (isDegradedMode()) {
            return ENGINE_TMPFAIL;
        }
        ret = epstore->set(*it, cookie);
        if (ret == ENGINE_SUCCESS) {
            *cas = it->getCas();
        }

        break;

    case OPERATION_ADD:
        if (isDegradedMode()) {
            return ENGINE_TMPFAIL;
        }

        if (it->getCas() != 0) {
            // Adding an item with a cas value doesn't really make sense...
            return ENGINE_KEY_EEXISTS;
        }

        ret = epstore->add(*it, cookie);
        if (ret == ENGINE_SUCCESS) {
            *cas = it->getCas();
        }
        break;

    case OPERATION_REPLACE:
        ret = epstore->replace(*it, cookie);
        if (ret == ENGINE_SUCCESS) {
            *cas = it->getCas();
        }
        break;

    case OPERATION_APPEND:
    case OPERATION_PREPEND: {
        bool locked;
        do {
            if ((ret = get(cookie, &i, it->getKey().c_str(),
                           it->getNKey(), vbucket)) == ENGINE_SUCCESS) {
                Item *old = reinterpret_cast<Item *>(i);
                locked = old->getCas() == uint64_t(-1);

                if (it->getCas() == 0) {
                    // not allowed on locked items
                    if (locked) {
                        itemRelease(cookie, i);
                        return ENGINE_TMPFAIL;
                    }
                } else {
                    if (locked) {
                        // The value is locked in the cache, and it is the
                        // "old" object we're trying to operate on. Just set
                        // the old objects cas value to the "what the user
                        // specified" and if it it was the right one it'll
                        // automatically unlock the object, otherwise it'll
                        // return KEY_EEXISTS
                        old->setCas(it->getCas());
                    } else if (old->getCas() != it->getCas()) {
                        itemRelease(cookie, i);
                        return ENGINE_KEY_EEXISTS;
                    }
                }

                if (operation == OPERATION_APPEND) {
                    ret = old->append(*it, maxItemSize);
                } else {
                    ret = old->prepend(*it, maxItemSize);
                }

                if (ret != ENGINE_SUCCESS) {
                    itemRelease(cookie, i);
                    if (ret == ENGINE_E2BIG) {
                        return ret;
                    } else {
                        return memoryCondition();
                    }
                } else {
                    if (old->getDataType() == PROTOCOL_BINARY_DATATYPE_JSON) {
                        // Set the datatype of the new document to BINARY (0),
                        // as appending/prepending anything to JSON breaks the
                        // json data structure.
                        old->setDataType(PROTOCOL_BINARY_RAW_BYTES);
                    } else if (old->getDataType() ==
                                    PROTOCOL_BINARY_DATATYPE_COMPRESSED_JSON) {
                        // Set the datatype of the new document to
                        // COMPRESSED_BINARY, as appending/prepending anything
                        // to JSON breaks the json data structure.
                        old->setDataType(PROTOCOL_BINARY_DATATYPE_COMPRESSED);
                    }
                }

                ret = store(cookie, old, cas, OPERATION_CAS, vbucket);

                it->setBySeqno(old->getBySeqno());
                itemRelease(cookie, i);
            }
        } while (ret == ENGINE_KEY_EEXISTS && !locked);

        // We tried to append with the wrong cas for a locked item
        if (locked && ret == ENGINE_KEY_EEXISTS) {
            ret = ENGINE_TMPFAIL;
        }

        // Map the error code back to what memcapable expects
        if (ret == ENGINE_KEY_ENOENT) {
            ret = ENGINE_NOT_STORED;
        }
    }
        break;

    default:
        ret = ENGINE_ENOTSUP;
    }

    switch (ret) {
    case ENGINE_SUCCESS:
        ++stats.numOpsStore;
        break;
    case ENGINE_ENOMEM:
        ret = memoryCondition();
        break;
    case ENGINE_NOT_STORED:
    case ENGINE_NOT_MY_VBUCKET:
        if (isDegradedMode()) {
            return ENGINE_TMPFAIL;
        }
        break;
    default:
        break;
    }

    return ret;
}

inline uint16_t EventuallyPersistentEngine::doWalkTapQueue(const void *cookie,
                                                           item **itm,
                                                           void **es,
                                                           uint16_t *nes,
                                                           uint8_t *ttl,
                                                           uint16_t *flags,
                                                           uint32_t *seqno,
                                                           uint16_t *vbucket,
                                                           TapProducer
                                                                   *connection,
                                                           bool &retry) {
    *es = NULL;
    *nes = 0;
    *ttl = (uint8_t)-1;
    *seqno = 0;
    *flags = 0;
    *vbucket = 0;

    retry = false;

    if (connection->shouldFlush()) {
        return TAP_FLUSH;
    }

    if (connection->isTimeForNoop()) {
        LOG(EXTENSION_LOG_INFO, "%s Sending a NOOP message.\n",
            connection->logHeader());
        return TAP_NOOP;
    }

    if (connection->isSuspended() || connection->windowIsFull()) {
        LOG(EXTENSION_LOG_INFO, "%s Connection in pause state because it is in"
            " suspended state or its ack windows is full.\n",
            connection->logHeader());
        return TAP_PAUSE;
    }

    uint16_t ret = TAP_PAUSE;
    VBucketEvent ev = connection->nextVBucketHighPriority();
    if (ev.event != TAP_PAUSE) {
        switch (ev.event) {
        case TAP_VBUCKET_SET:
            LOG(EXTENSION_LOG_NOTICE,
               "%s Sending TAP_VBUCKET_SET with vbucket %d and state \"%s\"\n",
                connection->logHeader(), ev.vbucket,
                VBucket::toString(ev.state));
            connection->encodeVBucketStateTransition(ev, es, nes, vbucket);
            break;
        case TAP_OPAQUE:
            LOG(EXTENSION_LOG_NOTICE,
                "%s Sending TAP_OPAQUE with command \"%s\" and vbucket %d\n",
                connection->logHeader(),
                TapProducer::opaqueCmdToString(ntohl((uint32_t) ev.state)),
                ev.vbucket);
            connection->opaqueCommandCode = (uint32_t) ev.state;
            *vbucket = ev.vbucket;
            *es = &connection->opaqueCommandCode;
            *nes = sizeof(connection->opaqueCommandCode);
            break;
        default:
            LOG(EXTENSION_LOG_WARNING,
                "%s Unknown VBucketEvent message type %d\n",
                connection->logHeader(), ev.event);
            abort();
        }
        return ev.event;
    }

    if (connection->waitForOpaqueMsgAck()) {
        return TAP_PAUSE;
    }

    VBucketFilter backFillVBFilter;
    if (connection->runBackfill(backFillVBFilter)) {
        queueBackfill(backFillVBFilter, connection);
    }

    uint8_t nru = INITIAL_NRU_VALUE;
    Item *it = connection->getNextItem(cookie, vbucket, ret, nru);
    switch (ret) {
    case TAP_CHECKPOINT_START:
    case TAP_CHECKPOINT_END:
    case TAP_MUTATION:
    case TAP_DELETION:
        *itm = it;
        if (ret == TAP_MUTATION) {
            *nes = TapEngineSpecific::packSpecificData(ret, connection,
                                                       it->getRevSeqno(), nru);
            *es = connection->specificData;
        } else if (ret == TAP_DELETION) {
            *nes = TapEngineSpecific::packSpecificData(ret, connection,
                                                       it->getRevSeqno());
            *es = connection->specificData;
        } else if (ret == TAP_CHECKPOINT_START) {
            // Send the current value of the max deleted seqno
            RCPtr<VBucket> vb = getVBucket(*vbucket);
            if (!vb) {
                retry = true;
                return TAP_NOOP;
            }
            *nes = TapEngineSpecific::packSpecificData(ret, connection,
                                               vb->ht.getMaxDeletedRevSeqno());
            *es = connection->specificData;
        }
        break;
    case TAP_NOOP:
        retry = true;
        break;
    default:
        break;
    }

    if (ret == TAP_PAUSE && (connection->dumpQueue || connection->doTakeOver)){
        VBucketEvent vbev = connection->checkDumpOrTakeOverCompletion();
        if (vbev.event == TAP_VBUCKET_SET) {
            LOG(EXTENSION_LOG_NOTICE,
               "%s Sending TAP_VBUCKET_SET with vbucket %d and state \"%s\"\n",
                connection->logHeader(), vbev.vbucket,
                VBucket::toString(vbev.state));
            connection->encodeVBucketStateTransition(vbev, es, nes, vbucket);
        }
        ret = vbev.event;
    }

    return ret;
}

uint16_t EventuallyPersistentEngine::walkTapQueue(const void *cookie,
                                                  item **itm,
                                                  void **es,
                                                  uint16_t *nes,
                                                  uint8_t *ttl,
                                                  uint16_t *flags,
                                                  uint32_t *seqno,
                                                  uint16_t *vbucket) {
    TapProducer *connection = getTapProducer(cookie);
    if (!connection) {
        LOG(EXTENSION_LOG_WARNING,
            "Failed to lookup TAP connection.. Disconnecting\n");
        return TAP_DISCONNECT;
    }

    connection->setPaused(false);

    bool retry = false;
    uint16_t ret;

    connection->setLastWalkTime();
    do {
        ret = doWalkTapQueue(cookie, itm, es, nes, ttl, flags,
                             seqno, vbucket, connection, retry);
    } while (retry);

    if (ret != TAP_PAUSE && ret != TAP_DISCONNECT) {
        connection->lastMsgTime = ep_current_time();
        if (ret == TAP_NOOP) {
            *seqno = 0;
        } else {
            ++stats.numTapFetched;
            *seqno = connection->getSeqno();
            if (connection->requestAck(ret, *vbucket)) {
                *flags = TAP_FLAG_ACK;
                connection->seqnoAckRequested = *seqno;
            }

            if (ret == TAP_MUTATION) {
                if (connection->haveFlagByteorderSupport()) {
                    *flags |= TAP_FLAG_NETWORK_BYTE_ORDER;
                }
            }
        }
    } else {
        connection->setPaused(true);
        connection->setNotifySent(false);
    }

    return ret;
}

bool EventuallyPersistentEngine::createTapQueue(const void *cookie,
                                                std::string &client,
                                                uint32_t flags,
                                                const void *userdata,
                                                size_t nuserdata) {
    if (reserveCookie(cookie) != ENGINE_SUCCESS) {
        return false;
    }

    std::string tapName = "eq_tapq:";
    if (client.length() == 0) {
        tapName.assign(ConnHandler::getAnonName());
    } else {
        tapName.append(client);
    }

    // Decoding the userdata section of the packet and update the filters
    const char *ptr = static_cast<const char*>(userdata);
    uint64_t backfillAge = 0;
    std::vector<uint16_t> vbuckets;
    std::map<uint16_t, uint64_t> lastCheckpointIds;

    if (flags & TAP_CONNECT_FLAG_BACKFILL) { /* */
        if (nuserdata < sizeof(backfillAge)) {
            LOG(EXTENSION_LOG_WARNING,
                "Backfill age is missing. Reject connection request from %s\n",
                tapName.c_str());
            return false;
        }
        // use memcpy to avoid alignemt issues
        memcpy(&backfillAge, ptr, sizeof(backfillAge));
        backfillAge = ntohll(backfillAge);
        nuserdata -= sizeof(backfillAge);
        ptr += sizeof(backfillAge);
    }

    if (flags & TAP_CONNECT_FLAG_LIST_VBUCKETS) {
        uint16_t nvbuckets;
        if (nuserdata < sizeof(nvbuckets)) {
            LOG(EXTENSION_LOG_WARNING,
            "Number of vbuckets is missing. Reject connection request from %s"
            "\n", tapName.c_str());
            return false;
        }
        memcpy(&nvbuckets, ptr, sizeof(nvbuckets));
        nuserdata -= sizeof(nvbuckets);
        ptr += sizeof(nvbuckets);
        nvbuckets = ntohs(nvbuckets);
        if (nvbuckets > 0) {
            if (nuserdata < (sizeof(uint16_t) * nvbuckets)) {
                LOG(EXTENSION_LOG_WARNING,
                "# of vbuckets not matched. Reject connection request from %s"
                "\n", tapName.c_str());
                return false;
            }
            for (uint16_t ii = 0; ii < nvbuckets; ++ii) {
                uint16_t val;
                memcpy(&val, ptr, sizeof(nvbuckets));
                ptr += sizeof(uint16_t);
                vbuckets.push_back(ntohs(val));
            }
            nuserdata -= (sizeof(uint16_t) * nvbuckets);
        }
    }

    if (flags & TAP_CONNECT_CHECKPOINT) {
        uint16_t nCheckpoints = 0;
        if (nuserdata >= sizeof(nCheckpoints)) {
            memcpy(&nCheckpoints, ptr, sizeof(nCheckpoints));
            nuserdata -= sizeof(nCheckpoints);
            ptr += sizeof(nCheckpoints);
            nCheckpoints = ntohs(nCheckpoints);
        }
        if (nCheckpoints > 0) {
            if (nuserdata <
                ((sizeof(uint16_t) + sizeof(uint64_t)) * nCheckpoints)) {
                LOG(EXTENSION_LOG_WARNING, "# of checkpoint Ids not matched. "
                    "Reject connection request from %s\n", tapName.c_str());
                return false;
            }
            for (uint16_t j = 0; j < nCheckpoints; ++j) {
                uint16_t vbid;
                uint64_t checkpointId;
                memcpy(&vbid, ptr, sizeof(vbid));
                ptr += sizeof(uint16_t);
                memcpy(&checkpointId, ptr, sizeof(checkpointId));
                ptr += sizeof(uint64_t);
                lastCheckpointIds[ntohs(vbid)] = ntohll(checkpointId);
            }
            nuserdata -=
                        ((sizeof(uint16_t) + sizeof(uint64_t)) * nCheckpoints);
        }
    }

    TapProducer *tp = tapConnMap->newProducer(cookie, tapName, flags,
                                 backfillAge,
                                 static_cast<int>(
                                 configuration.getTapKeepalive()),
                                 vbuckets,
                                 lastCheckpointIds);

    tapConnMap->notifyPausedConnection(tp, true);
    return true;
}

ENGINE_ERROR_CODE EventuallyPersistentEngine::tapNotify(const void *cookie,
                                                        void *engine_specific,
                                                        uint16_t nengine,
                                                        uint8_t ttl,
                                                        uint16_t tap_flags,
                                                        uint16_t tap_event,
                                                        uint32_t tap_seqno,
                                                        const void *key,
                                                        size_t nkey,
                                                        uint32_t flags,
                                                        uint32_t exptime,
                                                        uint64_t cas,
                                                        uint8_t datatype,
                                                        const void *data,
                                                        size_t ndata,
                                                        uint16_t vbucket)
{
    (void) ttl;
    void *specific = getEngineSpecific(cookie);
    ConnHandler *connection = NULL;
    if (specific == NULL) {
        if (tap_event == TAP_ACK) {
            LOG(EXTENSION_LOG_WARNING, "Tap producer with cookie %s does not "
                "exist. Force disconnect...\n", (char *) cookie);
            // tap producer is no longer connected..
            return ENGINE_DISCONNECT;
        } else {
            connection = tapConnMap->newConsumer(cookie);
            if (connection == NULL) {
                LOG(EXTENSION_LOG_WARNING, "Failed to create new tap consumer."
                    " Force disconnect\n");
                return ENGINE_DISCONNECT;
            }
            storeEngineSpecific(cookie, connection);
        }
    } else {
        connection = reinterpret_cast<ConnHandler *>(specific);
    }

    std::string k(static_cast<const char*>(key), nkey);
    ENGINE_ERROR_CODE ret = ENGINE_SUCCESS;

    if (tap_event == TAP_MUTATION || tap_event == TAP_DELETION) {
        if (!replicationThrottle->shouldProcess()) {
            ++stats.replicationThrottled;
            if (connection->supportsAck()) {
                ret = ENGINE_TMPFAIL;
            } else {
                ret = ENGINE_DISCONNECT;
                LOG(EXTENSION_LOG_WARNING, "%s Can't throttle streams without "
                    "ack support. Force disconnect...\n",
                    connection->logHeader());
            }
            return ret;
        }
    }

    switch (tap_event) {
    case TAP_ACK:
        ret = processTapAck(cookie, tap_seqno, tap_flags, k);
        break;
    case TAP_FLUSH:
        ret = flush(cookie, 0);
        LOG(EXTENSION_LOG_NOTICE, "%s Received flush.\n",
            connection->logHeader());
        break;
    case TAP_DELETION:
        {
            uint64_t revSeqno;
            TapEngineSpecific::readSpecificData(tap_event, engine_specific,
                                                nengine, &revSeqno);

            ret = connection->deletion(0, key, nkey, cas, vbucket, 0, revSeqno,
                                       NULL, 0);
        }
        break;

    case TAP_CHECKPOINT_START:
    case TAP_CHECKPOINT_END:
        {
            TapConsumer *tc = dynamic_cast<TapConsumer*>(connection);
            if (tc) {
                if (tap_event == TAP_CHECKPOINT_START &&
                    nengine == TapEngineSpecific::sizeRevSeqno) {
                    // Set the current value for the max deleted seqno
                    RCPtr<VBucket> vb = getVBucket(vbucket);
                    if (!vb) {
                        return ENGINE_TMPFAIL;
                    }
                    uint64_t seqnum;
                    TapEngineSpecific::readSpecificData(tap_event,
                                                        engine_specific,
                                                        nengine,
                                                        &seqnum);
                    vb->ht.setMaxDeletedRevSeqno(seqnum);
                }

                if (data) {
                    uint64_t checkpointId;
                    memcpy(&checkpointId, data, sizeof(checkpointId));
                    checkpointId = ntohll(checkpointId);
                    ConnHandlerCheckPoint(tc, tap_event, vbucket,
                                          checkpointId);
                }
                else {
                    ret = ENGINE_DISCONNECT;
                    LOG(EXTENSION_LOG_WARNING,
                        "%s Checkpoint Id is missing in "
                        "CHECKPOINT messages. Force disconnect...\n",
                        connection->logHeader());
                }
            }
            else {
                ret = ENGINE_DISCONNECT;
                LOG(EXTENSION_LOG_WARNING,
                    "%s not a consumer! Force disconnect\n",
                    connection->logHeader());
            }
        }

        break;

    case TAP_MUTATION:
        {
            uint8_t nru = INITIAL_NRU_VALUE;
            uint64_t revSeqno = 0;
            TapEngineSpecific::readSpecificData(tap_event, engine_specific,
                                                nengine, &revSeqno, &nru);

            if (!isDatatypeSupported(cookie)) {
                datatype = PROTOCOL_BINARY_RAW_BYTES;
                const unsigned char *dat = (const unsigned char*)data;
                const int datlen = ndata;
                if (checkUTF8JSON(dat, datlen)) {
                    datatype = PROTOCOL_BINARY_DATATYPE_JSON;
                }
            }
            ret = connection->mutation(0, key, nkey, data, ndata, cas, vbucket,
                                       flags, datatype, 0, 0, revSeqno, exptime,
                                       nru, NULL, 0);
        }

        break;

    case TAP_OPAQUE:
        if (nengine == sizeof(uint32_t)) {
            uint32_t cc;
            memcpy(&cc, engine_specific, sizeof(cc));
            cc = ntohl(cc);

            switch (cc) {
            case TAP_OPAQUE_ENABLE_AUTO_NACK:
                // @todo: the memcached core will _ALWAYS_ send nack
                //        if it encounter an error. This should be
                // set as the default when we move to .next after 2.0
                // (currently we need to allow the message for
                // backwards compatibility)
                LOG(EXTENSION_LOG_INFO, "%s Enable auto nack mode\n",
                    connection->logHeader());
                break;
            case TAP_OPAQUE_ENABLE_CHECKPOINT_SYNC:
                connection->setSupportCheckpointSync(true);
                LOG(EXTENSION_LOG_INFO,
                    "%s Enable checkpoint synchronization\n",
                    connection->logHeader());
                break;
            case TAP_OPAQUE_OPEN_CHECKPOINT:
                /**
                 * This event is only received by the TAP client that wants to
                 * get mutations from closed checkpoints only. At this time,
                 * only incremental backup client receives this event so that
                 * it can close the connection and reconnect later.
                 */
                LOG(EXTENSION_LOG_INFO, "%s Beginning of checkpoint.\n",
                    connection->logHeader());
                break;
            case TAP_OPAQUE_INITIAL_VBUCKET_STREAM:
                {
                    LOG(EXTENSION_LOG_INFO,
                        "%s Backfill started for vbucket %d.\n",
                        connection->logHeader(), vbucket);
                    BlockTimer timer(&stats.tapVbucketResetHisto);
                    ret = resetVBucket(vbucket) ? ENGINE_SUCCESS :
                                                  ENGINE_DISCONNECT;
                    if (ret == ENGINE_DISCONNECT) {
                        LOG(EXTENSION_LOG_WARNING,
                         "%s Failed to reset a vbucket %d. Force disconnect\n",
                            connection->logHeader(), vbucket);
                    } else {
                        LOG(EXTENSION_LOG_NOTICE,
                         "%s Reset vbucket %d was completed succecssfully.\n",
                            connection->logHeader(), vbucket);
                    }

                    TapConsumer *tc = dynamic_cast<TapConsumer*>(connection);
                    if (tc) {
                        tc->setBackfillPhase(true, vbucket);
                    } else {
                        ret = ENGINE_DISCONNECT;
                        LOG(EXTENSION_LOG_WARNING,
                            "TAP consumer doesn't exists. Force disconnect\n");
                    }
                }
                break;
            case TAP_OPAQUE_CLOSE_BACKFILL:
                {
                    LOG(EXTENSION_LOG_INFO, "%s Backfill finished.\n",
                        connection->logHeader());
                    TapConsumer *tc = dynamic_cast<TapConsumer*>(connection);
                    if (tc) {
                        tc->setBackfillPhase(false, vbucket);
                    } else {
                        ret = ENGINE_DISCONNECT;
                        LOG(EXTENSION_LOG_WARNING,
                            "%s not a consumer! Force disconnect\n",
                            connection->logHeader());
                    }
                }
                break;
            case TAP_OPAQUE_CLOSE_TAP_STREAM:
                /**
                 * This event is sent by the eVBucketMigrator to notify that
                 * the source node closes the tap replication stream and
                 * switches to TAKEOVER_VBUCKETS phase.
                 * This is just an informative message and doesn't require any
                 * action.
                 */
                LOG(EXTENSION_LOG_INFO,
                "%s Received close tap stream. Switching to takeover phase.\n",
                    connection->logHeader());
                break;
            case TAP_OPAQUE_COMPLETE_VB_FILTER_CHANGE:
                /**
                 * This opaque message is just for notifying that the source
                 * node receives change_vbucket_filter request and processes
                 * it successfully.
                 */
                LOG(EXTENSION_LOG_INFO,
                "%s Notified that the source node changed a vbucket filter.\n",
                    connection->logHeader());
                break;
            default:
                LOG(EXTENSION_LOG_WARNING,
                    "%s Received an unknown opaque command\n",
                    connection->logHeader());
            }
        } else {
            LOG(EXTENSION_LOG_WARNING,
                "%s Received tap opaque with unknown size %d\n",
                connection->logHeader(), nengine);
        }
        break;

    case TAP_VBUCKET_SET:
        {
            BlockTimer timer(&stats.tapVbucketSetHisto);

            if (nengine != sizeof(vbucket_state_t)) {
                // illegal datasize
                LOG(EXTENSION_LOG_WARNING,
                    "%s Received TAP_VBUCKET_SET with illegal size."
                    " Force disconnect\n", connection->logHeader());
                ret = ENGINE_DISCONNECT;
                break;
            }

            vbucket_state_t state;
            memcpy(&state, engine_specific, nengine);
            state = (vbucket_state_t)ntohl(state);

            ret = connection->setVBucketState(0, vbucket, state);
        }
        break;

    default:
        // Unknown command
        LOG(EXTENSION_LOG_WARNING,
            "%s Recieved bad opcode, ignoring message\n",
            connection->logHeader());
    }

    connection->processedEvent(tap_event, ret);
    return ret;
}

ENGINE_ERROR_CODE EventuallyPersistentEngine::ConnHandlerCheckPoint(
                                                      TapConsumer *consumer,
                                                      uint8_t event,
                                                      uint16_t vbucket,
                                                      uint64_t checkpointId) {
    ENGINE_ERROR_CODE ret = ENGINE_SUCCESS;

    if (consumer->processCheckpointCommand(event, vbucket, checkpointId)) {
        getEpStore()->wakeUpFlusher();
        ret = ENGINE_SUCCESS;
    }
    else {
        ret = ENGINE_DISCONNECT;
        LOG(EXTENSION_LOG_WARNING, "%s Error processing "
            "checkpoint %" PRIu64 ". Force disconnect\n",
            consumer->logHeader(), checkpointId);
    }

    return ret;
}

TapProducer* EventuallyPersistentEngine::getTapProducer(const void *cookie) {
    TapProducer *rv =
        reinterpret_cast<TapProducer*>(getEngineSpecific(cookie));
    if (!(rv && rv->isConnected())) {
        LOG(EXTENSION_LOG_WARNING,
            "Walking a non-existent tap queue, disconnecting\n");
        return NULL;
    }

    if (rv->doDisconnect()) {
        LOG(EXTENSION_LOG_WARNING,
            "%s Disconnecting pending connection\n", rv->logHeader());
        return NULL;
    }
    return rv;
}

ENGINE_ERROR_CODE EventuallyPersistentEngine::processTapAck(const void *cookie,
                                                            uint32_t seqno,
                                                            uint16_t status,
                                                            const std::string
                                                            &msg)
{
    TapProducer *connection = getTapProducer(cookie);
    if (!connection) {
        LOG(EXTENSION_LOG_WARNING,
            "Unable to process tap ack. No producer found\n");
        return ENGINE_DISCONNECT;
    }

    return connection->processAck(seqno, status, msg);
}

void EventuallyPersistentEngine::queueBackfill(const VBucketFilter
                                                             &backfillVBFilter,
                                               Producer *tc)
{
    ExTask backfillTask = new BackfillTask(this, *tapConnMap, tc,
                                           backfillVBFilter);
    ExecutorPool::get()->schedule(backfillTask, NONIO_TASK_IDX);
}

bool VBucketCountVisitor::visitBucket(RCPtr<VBucket> &vb) {
    ++numVbucket;
    item_eviction_policy_t policy = engine.getEpStore()->
                                                       getItemEvictionPolicy();
    numItems += vb->getNumItems(policy);
    numTempItems += vb->getNumTempItems();
    nonResident += vb->getNumNonResidentItems(policy);

    if (vb->getHighPriorityChkSize() > 0) {
        chkPersistRemaining++;
    }

    fileSpaceUsed += vb->fileSpaceUsed;
    fileSize += vb->fileSize;

    if (desired_state != vbucket_state_dead) {
        htMemory += vb->ht.memorySize();
        htItemMemory += vb->ht.getItemMemory();
        htCacheSize += vb->ht.cacheSize;
        numEjects += vb->ht.getNumEjects();
        numExpiredItems += vb->numExpiredItems;
        metaDataMemory += vb->ht.metaDataMemory;
        metaDataDisk += vb->metaDataDisk;
        opsCreate += vb->opsCreate;
        opsUpdate += vb->opsUpdate;
        opsDelete += vb->opsDelete;
        opsReject += vb->opsReject;

        queueSize += vb->dirtyQueueSize;
        queueMemory += vb->dirtyQueueMem;
        queueFill += vb->dirtyQueueFill;
        queueDrain += vb->dirtyQueueDrain;
        queueAge += vb->getQueueAge();
        pendingWrites += vb->dirtyQueuePendingWrites;

        rollbackItemCount += vb->getRollbackItemCount();
    }

    return false;
}

bool VBucketCountAggregator::visitBucket(RCPtr<VBucket> &vb) {
    std::map<vbucket_state_t, VBucketCountVisitor*>::iterator it;
    it = visitorMap.find(vb->getState());
    if ( it != visitorMap.end() ) {
        it->second->visitBucket(vb);
    }

    return false;
}

void VBucketCountAggregator::addVisitor(VBucketCountVisitor* visitor) {
    visitorMap[visitor->getVBucketState()] = visitor;
}

ENGINE_ERROR_CODE EventuallyPersistentEngine::doEngineStats(const void *cookie,
                                                           ADD_STAT add_stat) {
    VBucketCountAggregator aggregator;

    VBucketCountVisitor activeCountVisitor(*this, vbucket_state_active);
    aggregator.addVisitor(&activeCountVisitor);

    VBucketCountVisitor replicaCountVisitor(*this, vbucket_state_replica);
    aggregator.addVisitor(&replicaCountVisitor);

    VBucketCountVisitor pendingCountVisitor(*this, vbucket_state_pending);
    aggregator.addVisitor(&pendingCountVisitor);

    VBucketCountVisitor deadCountVisitor(*this, vbucket_state_dead);
    aggregator.addVisitor(&deadCountVisitor);

    epstore->visit(aggregator);

    epstore->updateCachedResidentRatio(activeCountVisitor.getMemResidentPer(),
                                      replicaCountVisitor.getMemResidentPer());
    replicationThrottle->adjustWriteQueueCap(activeCountVisitor.getNumItems() +
                                     replicaCountVisitor.getNumItems() +
                                     pendingCountVisitor.getNumItems());

    configuration.addStats(add_stat, cookie);

    EPStats &epstats = getEpStats();
    add_casted_stat("ep_version", VERSION, add_stat, cookie);
    add_casted_stat("ep_storage_age",
                    epstats.dirtyAge, add_stat, cookie);
    add_casted_stat("ep_storage_age_highwat",
                    epstats.dirtyAgeHighWat, add_stat, cookie);
    add_casted_stat("ep_num_workers", ExecutorPool::get()->getNumWorkersStat(),
                    add_stat, cookie);

    if (getWorkloadPriority() == HIGH_BUCKET_PRIORITY) {
        add_casted_stat("ep_bucket_priority", "HIGH", add_stat, cookie);
    } else if (getWorkloadPriority() == LOW_BUCKET_PRIORITY) {
        add_casted_stat("ep_bucket_priority", "LOW", add_stat, cookie);
    }

    add_casted_stat("ep_total_enqueued",
                    epstats.totalEnqueued, add_stat, cookie);
    add_casted_stat("ep_total_persisted",
                    epstats.totalPersisted, add_stat, cookie);
    add_casted_stat("ep_item_flush_failed",
                    epstats.flushFailed, add_stat, cookie);
    add_casted_stat("ep_item_commit_failed",
                    epstats.commitFailed, add_stat, cookie);
    add_casted_stat("ep_item_begin_failed",
                    epstats.beginFailed, add_stat, cookie);
    add_casted_stat("ep_expired_access", epstats.expired_access,
                    add_stat, cookie);
    add_casted_stat("ep_expired_compactor", epstats.expired_compactor,
                    add_stat, cookie);
    add_casted_stat("ep_expired_pager", epstats.expired_pager,
                    add_stat, cookie);
    add_casted_stat("ep_item_flush_expired",
                    epstats.flushExpired, add_stat, cookie);
    add_casted_stat("ep_queue_size",
                    epstats.diskQueueSize, add_stat, cookie);
    add_casted_stat("ep_flusher_todo",
                    epstats.flusher_todo, add_stat, cookie);
    add_casted_stat("ep_uncommitted_items",
                    epstats.flusher_todo, add_stat, cookie);
    add_casted_stat("ep_diskqueue_items",
                    epstats.diskQueueSize, add_stat, cookie);
    add_casted_stat("ep_flusher_state",
                    epstore->getFlusher(0)->stateName(),
                    add_stat, cookie);
    add_casted_stat("ep_commit_num", epstats.flusherCommits,
                    add_stat, cookie);
    add_casted_stat("ep_commit_time",
                    epstats.commit_time, add_stat, cookie);
    add_casted_stat("ep_commit_time_total",
                    epstats.cumulativeCommitTime, add_stat, cookie);
    add_casted_stat("ep_vbucket_del",
                    epstats.vbucketDeletions, add_stat, cookie);
    add_casted_stat("ep_vbucket_del_fail",
                    epstats.vbucketDeletionFail, add_stat, cookie);
    add_casted_stat("ep_flush_duration_total",
                    epstats.cumulativeFlushTime, add_stat, cookie);
    add_casted_stat("ep_flush_all", epstore->isFlushAllScheduled(), add_stat,
                    cookie);
    add_casted_stat("curr_items", activeCountVisitor.getNumItems(), add_stat,
                    cookie);
    add_casted_stat("curr_temp_items", activeCountVisitor.getNumTempItems(),
                    add_stat, cookie);
    add_casted_stat("curr_items_tot",
                    activeCountVisitor.getNumItems() +
                    replicaCountVisitor.getNumItems() +
                    pendingCountVisitor.getNumItems(),
                    add_stat, cookie);
    add_casted_stat("vb_active_num", activeCountVisitor.getVBucketNumber(),
                    add_stat, cookie);
    add_casted_stat("vb_active_curr_items", activeCountVisitor.getNumItems(),
                    add_stat, cookie);
    add_casted_stat("vb_active_num_non_resident",
                    activeCountVisitor.getNonResident(),
                    add_stat, cookie);
    add_casted_stat("vb_active_perc_mem_resident",
                    activeCountVisitor.getMemResidentPer(),
                    add_stat, cookie);
    add_casted_stat("vb_active_eject", activeCountVisitor.getEjects(),
                    add_stat, cookie);
    add_casted_stat("vb_active_expired", activeCountVisitor.getExpired(),
                    add_stat, cookie);
    add_casted_stat("vb_active_meta_data_memory",
                    activeCountVisitor.getMetaDataMemory(),
                    add_stat, cookie);
    add_casted_stat("vb_active_meta_data_disk",
                    activeCountVisitor.getMetaDataDisk(),
                    add_stat, cookie);
    add_casted_stat("vb_active_ht_memory",
                    activeCountVisitor.getHashtableMemory(),
                    add_stat, cookie);
    add_casted_stat("vb_active_itm_memory", activeCountVisitor.getItemMemory(),
                    add_stat, cookie);
    add_casted_stat("vb_active_ops_create", activeCountVisitor.getOpsCreate(),
                    add_stat, cookie);
    add_casted_stat("vb_active_ops_update", activeCountVisitor.getOpsUpdate(),
                    add_stat, cookie);
    add_casted_stat("vb_active_ops_delete", activeCountVisitor.getOpsDelete(),
                    add_stat, cookie);
    add_casted_stat("vb_active_ops_reject", activeCountVisitor.getOpsReject(),
                    add_stat, cookie);
    add_casted_stat("vb_active_queue_size", activeCountVisitor.getQueueSize(),
                    add_stat, cookie);
    add_casted_stat("vb_active_queue_memory",
                    activeCountVisitor.getQueueMemory(), add_stat, cookie);
    add_casted_stat("vb_active_queue_age", activeCountVisitor.getAge(),
                    add_stat, cookie);
    add_casted_stat("vb_active_queue_pending",
                    activeCountVisitor.getPendingWrites(), add_stat, cookie);
    add_casted_stat("vb_active_queue_fill", activeCountVisitor.getQueueFill(),
                    add_stat, cookie);
    add_casted_stat("vb_active_queue_drain",
                    activeCountVisitor.getQueueDrain(), add_stat, cookie);
    add_casted_stat("vb_active_rollback_item_count",
                    activeCountVisitor.getRollbackItemCount(),
                    add_stat, cookie);

    add_casted_stat("vb_replica_num", replicaCountVisitor.getVBucketNumber(),
                    add_stat, cookie);
    add_casted_stat("vb_replica_curr_items", replicaCountVisitor.getNumItems(),
                    add_stat, cookie);
    add_casted_stat("vb_replica_num_non_resident",
                    replicaCountVisitor.getNonResident(), add_stat, cookie);
    add_casted_stat("vb_replica_perc_mem_resident",
                    replicaCountVisitor.getMemResidentPer(),
                    add_stat, cookie);
    add_casted_stat("vb_replica_eject", replicaCountVisitor.getEjects(),
                    add_stat, cookie);
    add_casted_stat("vb_replica_expired", replicaCountVisitor.getExpired(),
                    add_stat, cookie);
    add_casted_stat("vb_replica_meta_data_memory",
                    replicaCountVisitor.getMetaDataMemory(), add_stat, cookie);
    add_casted_stat("vb_replica_meta_data_disk",
                    replicaCountVisitor.getMetaDataDisk(), add_stat, cookie);
    add_casted_stat("vb_replica_ht_memory",
                    replicaCountVisitor.getHashtableMemory(),
                    add_stat, cookie);
    add_casted_stat("vb_replica_itm_memory",
                    replicaCountVisitor.getItemMemory(), add_stat, cookie);
    add_casted_stat("vb_replica_ops_create",
                    replicaCountVisitor.getOpsCreate(), add_stat, cookie);
    add_casted_stat("vb_replica_ops_update",
                    replicaCountVisitor.getOpsUpdate(), add_stat, cookie);
    add_casted_stat("vb_replica_ops_delete",
                    replicaCountVisitor.getOpsDelete(), add_stat, cookie);
    add_casted_stat("vb_replica_ops_reject",
                    replicaCountVisitor.getOpsReject(), add_stat, cookie);
    add_casted_stat("vb_replica_queue_size",
                    replicaCountVisitor.getQueueSize(), add_stat, cookie);
    add_casted_stat("vb_replica_queue_memory",
                    replicaCountVisitor.getQueueMemory(),
                    add_stat, cookie);
    add_casted_stat("vb_replica_queue_age",
                    replicaCountVisitor.getAge(), add_stat, cookie);
    add_casted_stat("vb_replica_queue_pending",
                    replicaCountVisitor.getPendingWrites(),
                    add_stat, cookie);
    add_casted_stat("vb_replica_queue_fill",
                    replicaCountVisitor.getQueueFill(), add_stat, cookie);
    add_casted_stat("vb_replica_queue_drain",
                    replicaCountVisitor.getQueueDrain(), add_stat, cookie);
    add_casted_stat("vb_replica_rollback_item_count",
                    replicaCountVisitor.getRollbackItemCount(),
                    add_stat, cookie);

    add_casted_stat("vb_pending_num",
                    pendingCountVisitor.getVBucketNumber(), add_stat, cookie);
    add_casted_stat("vb_pending_curr_items",
                    pendingCountVisitor.getNumItems(), add_stat, cookie);
    add_casted_stat("vb_pending_num_non_resident",
                    pendingCountVisitor.getNonResident(),
                    add_stat, cookie);
    add_casted_stat("vb_pending_perc_mem_resident",
                    pendingCountVisitor.getMemResidentPer(), add_stat, cookie);
    add_casted_stat("vb_pending_eject", pendingCountVisitor.getEjects(),
                    add_stat, cookie);
    add_casted_stat("vb_pending_expired", pendingCountVisitor.getExpired(),
                    add_stat, cookie);
    add_casted_stat("vb_pending_meta_data_memory",
                    pendingCountVisitor.getMetaDataMemory(),
                    add_stat, cookie);
    add_casted_stat("vb_pending_meta_data_disk",
                    pendingCountVisitor.getMetaDataDisk(),
                    add_stat, cookie);
    add_casted_stat("vb_pending_ht_memory",
                    pendingCountVisitor.getHashtableMemory(),
                    add_stat, cookie);
    add_casted_stat("vb_pending_itm_memory",
                    pendingCountVisitor.getItemMemory(), add_stat, cookie);
    add_casted_stat("vb_pending_ops_create",
                    pendingCountVisitor.getOpsCreate(), add_stat, cookie);
    add_casted_stat("vb_pending_ops_update",
                    pendingCountVisitor.getOpsUpdate(), add_stat, cookie);
    add_casted_stat("vb_pending_ops_delete",
                    pendingCountVisitor.getOpsDelete(), add_stat, cookie);
    add_casted_stat("vb_pending_ops_reject",
                    pendingCountVisitor.getOpsReject(), add_stat, cookie);
    add_casted_stat("vb_pending_queue_size",
                    pendingCountVisitor.getQueueSize(), add_stat, cookie);
    add_casted_stat("vb_pending_queue_memory",
                    pendingCountVisitor.getQueueMemory(),
                    add_stat, cookie);
    add_casted_stat("vb_pending_queue_age", pendingCountVisitor.getAge(),
                    add_stat, cookie);
    add_casted_stat("vb_pending_queue_pending",
                    pendingCountVisitor.getPendingWrites(),
                    add_stat, cookie);
    add_casted_stat("vb_pending_queue_fill",
                    pendingCountVisitor.getQueueFill(), add_stat, cookie);
    add_casted_stat("vb_pending_queue_drain",
                    pendingCountVisitor.getQueueDrain(), add_stat, cookie);
    add_casted_stat("vb_pending_rollback_item_count",
                    pendingCountVisitor.getRollbackItemCount(),
                    add_stat, cookie);

    add_casted_stat("vb_dead_num", deadCountVisitor.getVBucketNumber(),
                    add_stat, cookie);

    add_casted_stat("ep_db_data_size",
                    activeCountVisitor.getFileSpaceUsed() +
                    replicaCountVisitor.getFileSpaceUsed() +
                    pendingCountVisitor.getFileSpaceUsed() +
                    deadCountVisitor.getFileSpaceUsed(),
                    add_stat, cookie);
    add_casted_stat("ep_db_file_size",
                    activeCountVisitor.getFileSize() +
                    replicaCountVisitor.getFileSize() +
                    pendingCountVisitor.getFileSize() +
                    deadCountVisitor.getFileSize(),
                    add_stat, cookie);

    add_casted_stat("ep_vb_snapshot_total",
                    epstats.snapshotVbucketHisto.total(), add_stat, cookie);

    add_casted_stat("ep_vb_total",
                    activeCountVisitor.getVBucketNumber() +
                    replicaCountVisitor.getVBucketNumber() +
                    pendingCountVisitor.getVBucketNumber() +
                    deadCountVisitor.getVBucketNumber(),
                    add_stat, cookie);

    add_casted_stat("ep_total_new_items",
                    activeCountVisitor.getOpsCreate() +
                    replicaCountVisitor.getOpsCreate() +
                    pendingCountVisitor.getOpsCreate(),
                    add_stat, cookie);
    add_casted_stat("ep_total_del_items",
                    activeCountVisitor.getOpsDelete() +
                    replicaCountVisitor.getOpsDelete() +
                    pendingCountVisitor.getOpsDelete(),
                    add_stat, cookie);
    add_casted_stat("ep_diskqueue_memory",
                    activeCountVisitor.getQueueMemory() +
                    replicaCountVisitor.getQueueMemory() +
                    pendingCountVisitor.getQueueMemory(),
                    add_stat, cookie);
    add_casted_stat("ep_diskqueue_fill",
                    activeCountVisitor.getQueueFill() +
                    replicaCountVisitor.getQueueFill() +
                    pendingCountVisitor.getQueueFill(),
                    add_stat, cookie);
    add_casted_stat("ep_diskqueue_drain",
                    activeCountVisitor.getQueueDrain() +
                    replicaCountVisitor.getQueueDrain() +
                    pendingCountVisitor.getQueueDrain(),
                    add_stat, cookie);
    add_casted_stat("ep_diskqueue_pending",
                    activeCountVisitor.getPendingWrites() +
                    replicaCountVisitor.getPendingWrites() +
                    pendingCountVisitor.getPendingWrites(),
                    add_stat, cookie);
    add_casted_stat("ep_meta_data_memory",
                    activeCountVisitor.getMetaDataMemory() +
                    replicaCountVisitor.getMetaDataMemory() +
                    pendingCountVisitor.getMetaDataMemory(),
                    add_stat, cookie);
    add_casted_stat("ep_meta_data_disk",
                    activeCountVisitor.getMetaDataDisk() +
                    replicaCountVisitor.getMetaDataDisk() +
                    pendingCountVisitor.getMetaDataDisk(),
                    add_stat, cookie);

    size_t memUsed =  stats.getTotalMemoryUsed();
    add_casted_stat("mem_used", memUsed, add_stat, cookie);
    add_casted_stat("ep_mem_low_wat_percent", stats.mem_low_wat_percent,
                    add_stat, cookie);
    add_casted_stat("ep_mem_high_wat_percent", stats.mem_high_wat_percent,
                    add_stat, cookie);
    add_casted_stat("bytes", memUsed, add_stat, cookie);
    add_casted_stat("ep_kv_size", stats.currentSize, add_stat, cookie);
    add_casted_stat("ep_blob_num", stats.numBlob, add_stat, cookie);
#if defined(HAVE_JEMALLOC) || defined(HAVE_TCMALLOC)
    add_casted_stat("ep_blob_overhead", stats.blobOverhead, add_stat, cookie);
#else
    add_casted_stat("ep_blob_overhead", "unknown", add_stat, cookie);
#endif
    add_casted_stat("ep_value_size", stats.totalValueSize, add_stat, cookie);
    add_casted_stat("ep_storedval_size", stats.totalStoredValSize,
                    add_stat, cookie);
#if defined(HAVE_JEMALLOC) || defined(HAVE_TCMALLOC)
    add_casted_stat("ep_storedval_overhead", stats.blobOverhead, add_stat, cookie);
#else
    add_casted_stat("ep_storedval_overhead", "unknown", add_stat, cookie);
#endif
    add_casted_stat("ep_storedval_num", stats.numStoredVal, add_stat, cookie);
    add_casted_stat("ep_overhead", stats.memOverhead, add_stat, cookie);
    add_casted_stat("ep_item_num", stats.numItem, add_stat, cookie);
    add_casted_stat("ep_total_cache_size",
                    activeCountVisitor.getCacheSize() +
                    replicaCountVisitor.getCacheSize() +
                    pendingCountVisitor.getCacheSize(),
                    add_stat, cookie);

    add_casted_stat("rollback_item_count",
                    activeCountVisitor.getRollbackItemCount() +
                    replicaCountVisitor.getRollbackItemCount() +
                    pendingCountVisitor.getRollbackItemCount(),
                    add_stat, cookie);

    add_casted_stat("ep_oom_errors", stats.oom_errors, add_stat, cookie);
    add_casted_stat("ep_tmp_oom_errors", stats.tmp_oom_errors,
                    add_stat, cookie);
    add_casted_stat("ep_mem_tracker_enabled", stats.memoryTrackerEnabled,
                    add_stat, cookie);
    add_casted_stat("ep_bg_fetched", epstats.bg_fetched,
                    add_stat, cookie);
    add_casted_stat("ep_bg_meta_fetched", epstats.bg_meta_fetched,
                    add_stat, cookie);
    add_casted_stat("ep_bg_remaining_jobs", epstats.numRemainingBgJobs,
                    add_stat, cookie);
    add_casted_stat("ep_max_bg_remaining_jobs", epstats.maxRemainingBgJobs,
                    add_stat, cookie);
    add_casted_stat("ep_tap_bg_fetched", stats.numTapBGFetched,
                    add_stat, cookie);
    add_casted_stat("ep_tap_bg_fetch_requeued", stats.numTapBGFetchRequeued,
                    add_stat, cookie);
    add_casted_stat("ep_num_pager_runs", epstats.pagerRuns,
                    add_stat, cookie);
    add_casted_stat("ep_num_expiry_pager_runs", epstats.expiryPagerRuns,
                    add_stat, cookie);
    add_casted_stat("ep_items_rm_from_checkpoints",
                    epstats.itemsRemovedFromCheckpoints,
                    add_stat, cookie);
    add_casted_stat("ep_num_value_ejects", epstats.numValueEjects,
                    add_stat, cookie);
    add_casted_stat("ep_num_eject_failures", epstats.numFailedEjects,
                    add_stat, cookie);
    add_casted_stat("ep_num_not_my_vbuckets", epstats.numNotMyVBuckets,
                    add_stat, cookie);

    add_casted_stat("ep_pending_ops", epstats.pendingOps, add_stat, cookie);
    add_casted_stat("ep_pending_ops_total", epstats.pendingOpsTotal,
                    add_stat, cookie);
    add_casted_stat("ep_pending_ops_max", epstats.pendingOpsMax,
                    add_stat, cookie);
    add_casted_stat("ep_pending_ops_max_duration",
                    epstats.pendingOpsMaxDuration,
                    add_stat, cookie);

    add_casted_stat("ep_pending_compactions", epstats.pendingCompactions,
                    add_stat, cookie);
    add_casted_stat("ep_rollback_count", epstats.rollbackCount,
                    add_stat, cookie);

    size_t vbDeletions = epstats.vbucketDeletions.load();
    if (vbDeletions > 0) {
        add_casted_stat("ep_vbucket_del_max_walltime",
                        epstats.vbucketDelMaxWalltime,
                        add_stat, cookie);
        add_casted_stat("ep_vbucket_del_avg_walltime",
                        epstats.vbucketDelTotWalltime / vbDeletions,
                        add_stat, cookie);
    }

    size_t numBgOps = epstats.bgNumOperations.load();
    if (numBgOps > 0) {
        add_casted_stat("ep_bg_num_samples", epstats.bgNumOperations,
                        add_stat, cookie);
        add_casted_stat("ep_bg_min_wait",
                        epstats.bgMinWait,
                        add_stat, cookie);
        add_casted_stat("ep_bg_max_wait",
                        epstats.bgMaxWait,
                        add_stat, cookie);
        add_casted_stat("ep_bg_wait_avg",
                        epstats.bgWait / numBgOps,
                        add_stat, cookie);
        add_casted_stat("ep_bg_min_load",
                        epstats.bgMinLoad,
                        add_stat, cookie);
        add_casted_stat("ep_bg_max_load",
                        epstats.bgMaxLoad,
                        add_stat, cookie);
        add_casted_stat("ep_bg_load_avg",
                        epstats.bgLoad / numBgOps,
                        add_stat, cookie);
        add_casted_stat("ep_bg_wait",
                        epstats.bgWait,
                        add_stat, cookie);
        add_casted_stat("ep_bg_load",
                        epstats.bgLoad,
                        add_stat, cookie);
    }

    add_casted_stat("ep_num_non_resident",
                    activeCountVisitor.getNonResident() +
                    pendingCountVisitor.getNonResident() +
                    replicaCountVisitor.getNonResident(),
                    add_stat, cookie);

    add_casted_stat("ep_degraded_mode", isDegradedMode(), add_stat, cookie);

    add_casted_stat("ep_mlog_compactor_runs", epstats.mlogCompactorRuns,
                    add_stat, cookie);
    add_casted_stat("ep_num_access_scanner_runs", epstats.alogRuns,
                    add_stat, cookie);
    add_casted_stat("ep_num_access_scanner_skips",
                    epstats.accessScannerSkips, add_stat, cookie);
    add_casted_stat("ep_access_scanner_last_runtime", epstats.alogRuntime,
                    add_stat, cookie);
    add_casted_stat("ep_access_scanner_num_items", epstats.alogNumItems,
                    add_stat, cookie);

    if (epstore->isAccessScannerEnabled()) {
        char timestr[20];
        struct tm alogTim;
        hrtime_t alogTime = epstats.alogTime.load();
        if (cb_gmtime_r((time_t *)&alogTime, &alogTim) == -1) {
            add_casted_stat("ep_access_scanner_task_time", "UNKNOWN", add_stat,
                            cookie);
        } else {
            strftime(timestr, 20, "%Y-%m-%d %H:%M:%S", &alogTim);
            add_casted_stat("ep_access_scanner_task_time", timestr, add_stat,
                            cookie);
        }
    } else {
        add_casted_stat("ep_access_scanner_task_time", "NOT_SCHEDULED",
                        add_stat, cookie);
    }

    if (epstore->isExpPagerEnabled()) {
        char timestr[20];
        struct tm expPagerTim;
        hrtime_t expPagerTime = epstats.expPagerTime.load();
        if (cb_gmtime_r((time_t *)&expPagerTime, &expPagerTim) == -1) {
            add_casted_stat("ep_expiry_pager_task_time", "UNKNOWN", add_stat,
                            cookie);
        } else {
            strftime(timestr, 20, "%Y-%m-%d %H:%M:%S", &expPagerTim);
            add_casted_stat("ep_expiry_pager_task_time", timestr, add_stat,
                            cookie);
        }
    } else {
        add_casted_stat("ep_expiry_pager_task_time", "NOT_SCHEDULED",
                        add_stat, cookie);
    }

    add_casted_stat("ep_startup_time", startupTime.load(), add_stat, cookie);

    if (getConfiguration().isWarmup()) {
        Warmup *wp = epstore->getWarmup();
        if (wp == nullptr) {
            throw std::logic_error("EPEngine::doEngineStats: warmup is NULL");
        }
        if (!epstore->isWarmingUp()) {
            add_casted_stat("ep_warmup_thread", "complete", add_stat, cookie);
        } else {
            add_casted_stat("ep_warmup_thread", "running", add_stat, cookie);
        }
        if (wp->getTime() > 0) {
            add_casted_stat("ep_warmup_time", wp->getTime() / 1000,
                            add_stat, cookie);
        }
        add_casted_stat("ep_warmup_oom", epstats.warmOOM, add_stat, cookie);
        add_casted_stat("ep_warmup_dups", epstats.warmDups, add_stat, cookie);
    }

    add_casted_stat("ep_dcp_pending_notifications",
                    dcpConnMap_->notificationsPending() ? "true" : "false",
                    add_stat, cookie);
    add_casted_stat("ep_num_ops_get_meta", epstats.numOpsGetMeta,
                    add_stat, cookie);
    add_casted_stat("ep_num_ops_set_meta", epstats.numOpsSetMeta,
                    add_stat, cookie);
    add_casted_stat("ep_num_ops_del_meta", epstats.numOpsDelMeta,
                    add_stat, cookie);
    add_casted_stat("ep_num_ops_set_meta_res_fail",
                    epstats.numOpsSetMetaResolutionFailed, add_stat, cookie);
    add_casted_stat("ep_num_ops_del_meta_res_fail",
                    epstats.numOpsDelMetaResolutionFailed, add_stat, cookie);
    add_casted_stat("ep_num_ops_set_ret_meta", epstats.numOpsSetRetMeta,
                    add_stat, cookie);
    add_casted_stat("ep_num_ops_del_ret_meta", epstats.numOpsDelRetMeta,
                    add_stat, cookie);
    add_casted_stat("ep_num_ops_get_meta_on_set_meta",
                    epstats.numOpsGetMetaOnSetWithMeta, add_stat, cookie);
    add_casted_stat("ep_chk_persistence_timeout",
                    VBucket::getCheckpointFlushTimeout(),
                    add_stat, cookie);
    add_casted_stat("ep_chk_persistence_remains",
                    activeCountVisitor.getChkPersistRemaining() +
                    pendingCountVisitor.getChkPersistRemaining() +
                    replicaCountVisitor.getChkPersistRemaining(),
                    add_stat, cookie);
    add_casted_stat("ep_workload_pattern",
                    workload->stringOfWorkLoadPattern(),
                    add_stat, cookie);

    add_casted_stat("ep_defragmenter_num_visited", epstats.defragNumVisited,
                    add_stat, cookie);
    add_casted_stat("ep_defragmenter_num_moved", epstats.defragNumMoved,
                    add_stat, cookie);

    add_casted_stat("ep_cursor_dropping_lower_threshold",
                    epstats.cursorDroppingLThreshold, add_stat, cookie);
    add_casted_stat("ep_cursor_dropping_upper_threshold",
                    epstats.cursorDroppingUThreshold, add_stat, cookie);
    add_casted_stat("ep_cursors_dropped",
                    epstats.cursorsDropped, add_stat, cookie);

    return ENGINE_SUCCESS;
}

ENGINE_ERROR_CODE EventuallyPersistentEngine::doMemoryStats(const void *cookie,
                                                           ADD_STAT add_stat) {
    add_casted_stat("bytes", stats.getTotalMemoryUsed(), add_stat, cookie);
    add_casted_stat("mem_used", stats.getTotalMemoryUsed(), add_stat, cookie);
    add_casted_stat("ep_kv_size", stats.currentSize, add_stat, cookie);
    add_casted_stat("ep_value_size", stats.totalValueSize, add_stat, cookie);
    add_casted_stat("ep_overhead", stats.memOverhead, add_stat, cookie);
    add_casted_stat("ep_max_size", stats.getMaxDataSize(), add_stat, cookie);
    add_casted_stat("ep_mem_low_wat", stats.mem_low_wat, add_stat, cookie);
    add_casted_stat("ep_mem_low_wat_percent", stats.mem_low_wat_percent,
                    add_stat, cookie);
    add_casted_stat("ep_mem_high_wat", stats.mem_high_wat, add_stat, cookie);
    add_casted_stat("ep_mem_high_wat_percent", stats.mem_high_wat_percent,
                    add_stat, cookie);
    add_casted_stat("ep_oom_errors", stats.oom_errors, add_stat, cookie);
    add_casted_stat("ep_tmp_oom_errors", stats.tmp_oom_errors,
                    add_stat, cookie);

    add_casted_stat("ep_blob_num", stats.numBlob, add_stat, cookie);
#if defined(HAVE_JEMALLOC) || defined(HAVE_TCMALLOC)
    add_casted_stat("ep_blob_overhead", stats.blobOverhead, add_stat, cookie);
#else
    add_casted_stat("ep_blob_overhead", "unknown", add_stat, cookie);
#endif
    add_casted_stat("ep_storedval_size", stats.totalStoredValSize,
                    add_stat, cookie);
#if defined(HAVE_JEMALLOC) || defined(HAVE_TCMALLOC)
    add_casted_stat("ep_storedval_overhead", stats.blobOverhead, add_stat, cookie);
#else
    add_casted_stat("ep_storedval_overhead", "unknown", add_stat, cookie);
#endif
    add_casted_stat("ep_storedval_num", stats.numStoredVal, add_stat, cookie);
    add_casted_stat("ep_item_num", stats.numItem, add_stat, cookie);

    std::map<std::string, size_t> alloc_stats;
    MemoryTracker::getInstance()->getAllocatorStats(alloc_stats);
    std::map<std::string, size_t>::iterator it = alloc_stats.begin();
    for (; it != alloc_stats.end(); ++it) {
        add_casted_stat(it->first.c_str(), it->second, add_stat, cookie);
    }

    return ENGINE_SUCCESS;
}

ENGINE_ERROR_CODE EventuallyPersistentEngine::doVBucketStats(
                                                       const void *cookie,
                                                       ADD_STAT add_stat,
                                                       const char* stat_key,
                                                       int nkey,
                                                       bool prevStateRequested,
                                                       bool details) {
    class StatVBucketVisitor : public VBucketVisitor {
    public:
        StatVBucketVisitor(EventuallyPersistentStore *store,
                           const void *c, ADD_STAT a,
                           bool isPrevStateRequested, bool detailsRequested) :
            eps(store), cookie(c), add_stat(a),
            isPrevState(isPrevStateRequested),
            isDetailsRequested(detailsRequested) {}

        bool visitBucket(RCPtr<VBucket> &vb) {
            addVBStats(cookie, add_stat, vb, eps, isPrevState,
                       isDetailsRequested);
            return false;
        }

        static void addVBStats(const void *cookie, ADD_STAT add_stat,
                               RCPtr<VBucket> &vb,
                               EventuallyPersistentStore *store,
                               bool isPrevStateRequested,
                               bool detailsRequested) {
            if (!vb) {
                return;
            }

            if (isPrevStateRequested) {
                char buf[16];
                snprintf(buf, sizeof(buf), "vb_%d", vb->getId());
                add_casted_stat(buf, VBucket::toString(vb->getInitialState()),
                                add_stat, cookie);
            } else {
                vb->addStats(detailsRequested, add_stat, cookie,
                             store->getItemEvictionPolicy());
            }
        }

    private:
        EventuallyPersistentStore *eps;
        const void *cookie;
        ADD_STAT add_stat;
        bool isPrevState;
        bool isDetailsRequested;
    };

    if (nkey > 16 && strncmp(stat_key, "vbucket-details", 15) == 0) {
        std::string vbid(&stat_key[16], nkey - 16);
        uint16_t vbucket_id(0);
        if (!parseUint16(vbid.c_str(), &vbucket_id)) {
            return ENGINE_EINVAL;
        }
        RCPtr<VBucket> vb = getVBucket(vbucket_id);
        if (!vb) {
            return ENGINE_NOT_MY_VBUCKET;
        }

        StatVBucketVisitor::addVBStats(cookie, add_stat, vb, epstore,
                                       prevStateRequested, details);
    }
    else {
        StatVBucketVisitor svbv(epstore, cookie, add_stat, prevStateRequested,
                                details);
        epstore->visit(svbv);
    }
    return ENGINE_SUCCESS;
}

ENGINE_ERROR_CODE EventuallyPersistentEngine::doHashStats(const void *cookie,
                                                          ADD_STAT add_stat) {

    class StatVBucketVisitor : public VBucketVisitor {
    public:
        StatVBucketVisitor(const void *c, ADD_STAT a) : cookie(c),
                                                        add_stat(a) {}

        bool visitBucket(RCPtr<VBucket> &vb) {
            uint16_t vbid = vb->getId();
            char buf[32];
            snprintf(buf, sizeof(buf), "vb_%d:state", vbid);
            add_casted_stat(buf, VBucket::toString(vb->getState()),
                            add_stat, cookie);

            HashTableDepthStatVisitor depthVisitor;
            vb->ht.visitDepth(depthVisitor);

            snprintf(buf, sizeof(buf), "vb_%d:size", vbid);
            add_casted_stat(buf, vb->ht.getSize(), add_stat, cookie);
            snprintf(buf, sizeof(buf), "vb_%d:locks", vbid);
            add_casted_stat(buf, vb->ht.getNumLocks(), add_stat, cookie);
            snprintf(buf, sizeof(buf), "vb_%d:min_depth", vbid);
            add_casted_stat(buf, depthVisitor.min == -1 ? 0 : depthVisitor.min,
                            add_stat, cookie);
            snprintf(buf, sizeof(buf), "vb_%d:max_depth", vbid);
            add_casted_stat(buf, depthVisitor.max, add_stat, cookie);
            snprintf(buf, sizeof(buf), "vb_%d:histo", vbid);
            add_casted_stat(buf, depthVisitor.depthHisto, add_stat, cookie);
            snprintf(buf, sizeof(buf), "vb_%d:reported", vbid);
            add_casted_stat(buf, vb->ht.getNumInMemoryItems(), add_stat, cookie);
            snprintf(buf, sizeof(buf), "vb_%d:counted", vbid);
            add_casted_stat(buf, depthVisitor.size, add_stat, cookie);
            snprintf(buf, sizeof(buf), "vb_%d:resized", vbid);
            add_casted_stat(buf, vb->ht.getNumResizes(), add_stat, cookie);
            snprintf(buf, sizeof(buf), "vb_%d:mem_size", vbid);
            add_casted_stat(buf, vb->ht.memSize, add_stat, cookie);
            snprintf(buf, sizeof(buf), "vb_%d:mem_size_counted", vbid);
            add_casted_stat(buf, depthVisitor.memUsed, add_stat, cookie);

            return false;
        }

        const void *cookie;
        ADD_STAT add_stat;
    };

    StatVBucketVisitor svbv(cookie, add_stat);
    epstore->visit(svbv);

    return ENGINE_SUCCESS;
}

class StatCheckpointVisitor : public VBucketVisitor {
public:
    StatCheckpointVisitor(EventuallyPersistentStore * eps, const void *c,
                          ADD_STAT a) : epstore(eps), cookie(c), add_stat(a) {}

    bool visitBucket(RCPtr<VBucket> &vb) {
        addCheckpointStat(cookie, add_stat, epstore, vb);
        return false;
    }

    static void addCheckpointStat(const void *cookie, ADD_STAT add_stat,
                                  EventuallyPersistentStore *eps,
                                  RCPtr<VBucket> &vb) {
        if (!vb) {
            return;
        }

        uint16_t vbid = vb->getId();
        char buf[256];
        snprintf(buf, sizeof(buf), "vb_%d:state", vbid);
        add_casted_stat(buf, VBucket::toString(vb->getState()),
                        add_stat, cookie);
        vb->checkpointManager.addStats(add_stat, cookie);
        snprintf(buf, sizeof(buf), "vb_%d:persisted_checkpoint_id", vbid);
        add_casted_stat(buf, eps->getLastPersistedCheckpointId(vbid),
                        add_stat, cookie);
    }

    EventuallyPersistentStore *epstore;
    const void *cookie;
    ADD_STAT add_stat;
};


class StatCheckpointTask : public GlobalTask {
public:
    StatCheckpointTask(EventuallyPersistentEngine *e, const void *c,
            ADD_STAT a) : GlobalTask(e, Priority::CheckpointStatsPriority,
                                     0, false),
                          ep(e), cookie(c), add_stat(a) { }
    bool run(void) {
        StatCheckpointVisitor scv(ep->getEpStore(), cookie, add_stat);
        ep->getEpStore()->visit(scv);
        ep->notifyIOComplete(cookie, ENGINE_SUCCESS);
        return false;
    }

    std::string getDescription() {
        return "checkpoint stats for all vbuckets";
    }

private:
    EventuallyPersistentEngine *ep;
    const void *cookie;
    ADD_STAT add_stat;
};
/// @endcond

ENGINE_ERROR_CODE EventuallyPersistentEngine::doCheckpointStats(
                                                          const void *cookie,
                                                          ADD_STAT add_stat,
                                                          const char* stat_key,
                                                          int nkey) {

    if (nkey == 10) {
        void* es = getEngineSpecific(cookie);
        if (es == NULL) {
            ExTask task = new StatCheckpointTask(this, cookie, add_stat);
            ExecutorPool::get()->schedule(task, NONIO_TASK_IDX);
            storeEngineSpecific(cookie, this);
            return ENGINE_EWOULDBLOCK;
        } else {
            storeEngineSpecific(cookie, NULL);
        }
    } else if (nkey > 11) {
        std::string vbid(&stat_key[11], nkey - 11);
        uint16_t vbucket_id(0);
        if (!parseUint16(vbid.c_str(), &vbucket_id)) {
            return ENGINE_EINVAL;
        }
        RCPtr<VBucket> vb = getVBucket(vbucket_id);

        StatCheckpointVisitor::addCheckpointStat(cookie, add_stat, epstore,
                                                 vb);
    }

    return ENGINE_SUCCESS;
}

/**
 * Function object to send stats for a single tap or dcp connection.
 */
struct ConnStatBuilder {
    ConnStatBuilder(const void *c, ADD_STAT as, ConnCounter* tc)
        : cookie(c), add_stat(as), aggregator(tc) {}

    void operator() (connection_t &tc) {
        ++aggregator->totalConns;
        tc->addStats(add_stat, cookie);

        Producer *tp = dynamic_cast<Producer*>(tc.get());
        if (tp) {
            ++aggregator->totalProducers;
            tp->aggregateQueueStats(aggregator);
        }
    }

    const void *cookie;
    ADD_STAT    add_stat;
    ConnCounter* aggregator;
};

struct ConnAggStatBuilder {
    ConnAggStatBuilder(std::map<std::string, ConnCounter*> *m,
                      const char *s, size_t sl)
        : counters(m), sep(s), sep_len(sl) {}

    ConnCounter *getTarget(connection_t& tc) {
        ConnCounter *rv = NULL;

        if (tc.get()) {
            const std::string name(tc->getName());
            size_t pos1 = name.find(':');
            if (pos1 == name.npos) {
                throw std::invalid_argument("ConnAggStatBuilder::getTarget: "
                        "connection tc (which has name '" + tc->getName() +
                        "' does not include a colon (:)");
            }
            size_t pos2 = name.find(sep, pos1+1, sep_len);
            if (pos2 != name.npos) {
                std::string prefix(name.substr(pos1+1, pos2 - pos1 - 1));
                rv = (*counters)[prefix];
                if (rv == NULL) {
                    rv = new ConnCounter;
                    (*counters)[prefix] = rv;
                }
            }
        }
        return rv;
    }

    void aggregate(connection_t& c, ConnCounter *tc){
        ConnCounter counter;

        ++counter.totalConns;
        if (dynamic_cast<Producer*>(c.get())) {
            ++counter.totalProducers;
        }

        c->aggregateQueueStats(&counter);

        ConnCounter* total = getTotalCounter();
        *total += counter;

        if (tc) {
            *tc += counter;
        }
    }

    ConnCounter *getTotalCounter() {
        ConnCounter *rv = NULL;
        std::string sepr(sep);
        std::string total(sepr + "total");
        rv = (*counters)[total];
        if(rv == NULL) {
            rv = new ConnCounter;
            (*counters)[total] = rv;
        }
        return rv;
    }

    void operator() (connection_t& tc) {
        if (tc.get() && tc->isConnected()) {
            ConnCounter *aggregator = getTarget(tc);
            aggregate(tc, aggregator);
        }
    }

    std::map<std::string, ConnCounter*> *counters;
    const char *sep;
    size_t sep_len;
};

/// @endcond

static void showConnAggStat(const std::string &prefix,
                            ConnCounter *counter,
                            const void *cookie,
                            ADD_STAT add_stat,
                            conn_type_t conn_type) {

    char statname[80] = {0};
    const size_t sl(sizeof(statname));
    snprintf(statname, sl, "%s:count", prefix.c_str());
    add_casted_stat(statname, counter->totalConns, add_stat, cookie);

    snprintf(statname, sl, "%s:total_backlog_size", prefix.c_str());
    add_casted_stat(statname, counter->conn_totalBacklogSize,
                    add_stat, cookie);

    snprintf(statname, sl, "%s:backoff", prefix.c_str());
    add_casted_stat(statname, counter->conn_queueBackoff,
                    add_stat, cookie);

    if (conn_type == TAP_CONN) {
        snprintf(statname, sl, "%s:qlen", prefix.c_str());
        add_casted_stat(statname, counter->conn_queue, add_stat, cookie);

        snprintf(statname, sl, "%s:fill", prefix.c_str());
        add_casted_stat(statname, counter->conn_queueFill,
                        add_stat, cookie);

        snprintf(statname, sl, "%s:drain", prefix.c_str());
        add_casted_stat(statname, counter->conn_queueDrain,
                        add_stat, cookie);

        snprintf(statname, sl, "%s:backfill_remaining", prefix.c_str());
        add_casted_stat(statname, counter->conn_queueBackfillRemaining,
                        add_stat, cookie);

        snprintf(statname, sl, "%s:itemondisk", prefix.c_str());
        add_casted_stat(statname, counter->conn_queueItemOnDisk,
                        add_stat, cookie);
    }

    if (conn_type == DCP_CONN) {
        snprintf(statname, sl, "%s:producer_count", prefix.c_str());
        add_casted_stat(statname, counter->totalProducers, add_stat, cookie);

        snprintf(statname, sl, "%s:items_sent", prefix.c_str());
        add_casted_stat(statname, counter->conn_queueDrain,
                        add_stat, cookie);

        snprintf(statname, sl, "%s:items_remaining", prefix.c_str());
        add_casted_stat(statname, counter->conn_queueRemaining,
                        add_stat, cookie);

        snprintf(statname, sl, "%s:total_bytes", prefix.c_str());
        add_casted_stat(statname, counter->conn_totalBytes,
                        add_stat, cookie);
    }
}

ENGINE_ERROR_CODE EventuallyPersistentEngine::doConnAggStats(
                                                        const void *cookie,
                                                        ADD_STAT add_stat,
                                                        const char *sepPtr,
                                                        size_t sep_len,
                                                        conn_type_t connType) {
    // In practice, this will be 1, but C++ doesn't let me use dynamic
    // array sizes.
    const size_t max_sep_len(8);
    sep_len = std::min(sep_len, max_sep_len);

    char sep[max_sep_len + 1];
    memcpy(sep, sepPtr, sep_len);
    sep[sep_len] = 0x00;

    std::map<std::string, ConnCounter*> counters;
    ConnAggStatBuilder visitor(&counters, sep, sep_len);
    if (connType == TAP_CONN) {
        tapConnMap->each(visitor);
    } else {
        dcpConnMap_->each(visitor);
    }

    std::map<std::string, ConnCounter*>::iterator it;
    for (it = counters.begin(); it != counters.end(); ++it) {
        showConnAggStat(it->first, it->second, cookie, add_stat, connType);
        delete it->second;
    }

    return ENGINE_SUCCESS;
}

ENGINE_ERROR_CODE EventuallyPersistentEngine::doTapStats(const void *cookie,
                                                         ADD_STAT add_stat) {
    ConnCounter aggregator;
    ConnStatBuilder tapVisitor(cookie, add_stat, &aggregator);
    tapConnMap->each(tapVisitor);

    add_casted_stat("ep_tap_total_fetched", stats.numTapFetched,
                    add_stat, cookie);
    add_casted_stat("ep_tap_bg_max_pending", tapConfig->getBgMaxPending(),
                    add_stat, cookie);
    add_casted_stat("ep_tap_bg_fetched", stats.numTapBGFetched,
                    add_stat, cookie);
    add_casted_stat("ep_tap_bg_fetch_requeued", stats.numTapBGFetchRequeued,
                    add_stat, cookie);
    add_casted_stat("ep_tap_fg_fetched", stats.numTapFGFetched,
                    add_stat, cookie);
    add_casted_stat("ep_tap_deletes", stats.numTapDeletes, add_stat, cookie);
    add_casted_stat("ep_replication_throttled", stats.replicationThrottled, add_stat, cookie);
    add_casted_stat("ep_tap_noop_interval", tapConnMap->getNoopInterval(),
                    add_stat, cookie);
    add_casted_stat("ep_tap_count", aggregator.totalConns, add_stat, cookie);
    add_casted_stat("ep_tap_total_queue", aggregator.conn_queue,
                    add_stat, cookie);
    add_casted_stat("ep_tap_queue_fill", aggregator.conn_queueFill,
                    add_stat, cookie);
    add_casted_stat("ep_tap_queue_drain", aggregator.conn_queueDrain,
                    add_stat, cookie);
    add_casted_stat("ep_tap_queue_backoff", aggregator.conn_queueBackoff,
                    add_stat, cookie);
    add_casted_stat("ep_tap_queue_backfillremaining",
                    aggregator.conn_queueBackfillRemaining, add_stat, cookie);
    add_casted_stat("ep_tap_queue_itemondisk", aggregator.conn_queueItemOnDisk,
                    add_stat, cookie);
    add_casted_stat("ep_tap_total_backlog_size",
                    aggregator.conn_totalBacklogSize, add_stat, cookie);
    add_casted_stat("ep_tap_ack_window_size", tapConfig->getAckWindowSize(),
                    add_stat, cookie);
    add_casted_stat("ep_tap_ack_interval", tapConfig->getAckInterval(),
                    add_stat, cookie);
    add_casted_stat("ep_tap_ack_grace_period", tapConfig->getAckGracePeriod(),
                    add_stat, cookie);
    add_casted_stat("ep_tap_backoff_period",
                    tapConfig->getBackoffSleepTime(),
                    add_stat, cookie);
    add_casted_stat("ep_replication_throttle_threshold",
                    stats.replicationThrottleThreshold * 100.0,
                    add_stat, cookie);
    add_casted_stat("ep_replication_throttle_queue_cap",
                    stats.replicationThrottleWriteQueueCap, add_stat, cookie);

    if (stats.tapBgNumOperations > 0) {
        add_casted_stat("ep_tap_bg_num_samples", stats.tapBgNumOperations,
                        add_stat, cookie);
        add_casted_stat("ep_tap_bg_min_wait",
                        stats.tapBgMinWait,
                        add_stat, cookie);
        add_casted_stat("ep_tap_bg_max_wait",
                        stats.tapBgMaxWait,
                        add_stat, cookie);
        add_casted_stat("ep_tap_bg_wait_avg",
                        stats.tapBgWait / stats.tapBgNumOperations,
                        add_stat, cookie);
        add_casted_stat("ep_tap_bg_min_load",
                        stats.tapBgMinLoad,
                        add_stat, cookie);
        add_casted_stat("ep_tap_bg_max_load",
                        stats.tapBgMaxLoad,
                        add_stat, cookie);
        add_casted_stat("ep_tap_bg_load_avg",
                        stats.tapBgLoad / stats.tapBgNumOperations,
                        add_stat, cookie);
    }

    return ENGINE_SUCCESS;
}

ENGINE_ERROR_CODE EventuallyPersistentEngine::doDcpStats(const void *cookie,
                                                         ADD_STAT add_stat) {
    ConnCounter aggregator;
    ConnStatBuilder dcpVisitor(cookie, add_stat, &aggregator);
    dcpConnMap_->each(dcpVisitor);

    add_casted_stat("ep_dcp_count", aggregator.totalConns, add_stat, cookie);
    add_casted_stat("ep_dcp_producer_count", aggregator.totalProducers, add_stat, cookie);
    add_casted_stat("ep_dcp_total_bytes", aggregator.conn_totalBytes, add_stat, cookie);
    add_casted_stat("ep_dcp_total_queue", aggregator.conn_queue,
                    add_stat, cookie);
    add_casted_stat("ep_dcp_queue_fill", aggregator.conn_queueFill,
                    add_stat, cookie);
    add_casted_stat("ep_dcp_items_sent", aggregator.conn_queueDrain,
                    add_stat, cookie);
    add_casted_stat("ep_dcp_items_remaining", aggregator.conn_queueRemaining,
                    add_stat, cookie);
    add_casted_stat("ep_dcp_queue_backfillremaining",
                    aggregator.conn_queueBackfillRemaining, add_stat, cookie);
    add_casted_stat("ep_dcp_num_running_backfills",
                    dcpConnMap_->getNumActiveSnoozingBackfills(), add_stat, cookie);
    add_casted_stat("ep_dcp_max_running_backfills",
                    dcpConnMap_->getMaxActiveSnoozingBackfills(), add_stat, cookie);

    dcpConnMap_->addStats(add_stat, cookie);
    return ENGINE_SUCCESS;
}

ENGINE_ERROR_CODE EventuallyPersistentEngine::doKeyStats(const void *cookie,
                                                         ADD_STAT add_stat,
                                                         uint16_t vbid,
                                                         std::string &key,
                                                         bool validate) {
    ENGINE_ERROR_CODE rv = ENGINE_FAILED;

    Item *it = NULL;
    std::shared_ptr<Item> diskItem;
    struct key_stats kstats;

    if (fetchLookupResult(cookie, &it)) {
        diskItem.reset(it); // Will be null if the key was not found
        if (!validate) {
            LOG(EXTENSION_LOG_DEBUG,
                "Found lookup results for non-validating key "
                "stat call. Would have leaked\n");
            diskItem.reset();
        }
    } else if (validate) {
        rv = epstore->statsVKey(key, vbid, cookie);
        if (rv == ENGINE_NOT_MY_VBUCKET || rv == ENGINE_KEY_ENOENT) {
            if (isDegradedMode()) {
                return ENGINE_TMPFAIL;
            }
        }
        return rv;
    }

    rv = epstore->getKeyStats(key, vbid, cookie, kstats, true, false);
    if (rv == ENGINE_SUCCESS) {
        std::string valid("this_is_a_bug");
        if (validate) {
            if (kstats.dirty) {
                valid.assign("dirty");
            } else if (diskItem.get()) {
                valid.assign(epstore->validateKey(key, vbid, *diskItem));
            } else {
                valid.assign("ram_but_not_disk");
            }
            LOG(EXTENSION_LOG_DEBUG, "Key '%s' is %s\n", key.c_str(),
                valid.c_str());
        }
        add_casted_stat("key_is_dirty", kstats.dirty, add_stat, cookie);
        add_casted_stat("key_exptime", kstats.exptime, add_stat, cookie);
        add_casted_stat("key_flags", kstats.flags, add_stat, cookie);
        add_casted_stat("key_cas", kstats.cas, add_stat, cookie);
        add_casted_stat("key_vb_state", VBucket::toString(kstats.vb_state),
                        add_stat,
                        cookie);
        if (validate) {
            add_casted_stat("key_valid", valid.c_str(), add_stat, cookie);
        }
    }
    return rv;
}

ENGINE_ERROR_CODE EventuallyPersistentEngine::doVbIdFailoverLogStats(
                                                            const void *cookie,
                                                            ADD_STAT add_stat,
                                                            uint16_t vbid) {
    RCPtr<VBucket> vb = getVBucket(vbid);
    if(!vb) {
        return ENGINE_NOT_MY_VBUCKET;
    }
    vb->failovers->addStats(cookie, vb->getId(), add_stat);
    return ENGINE_SUCCESS;
}


ENGINE_ERROR_CODE EventuallyPersistentEngine::doAllFailoverLogStats(
                                                           const void *cookie,
                                                           ADD_STAT add_stat) {
    ENGINE_ERROR_CODE rv = ENGINE_SUCCESS;
    class StatVBucketVisitor : public VBucketVisitor {
    public:
        StatVBucketVisitor(const void *c, ADD_STAT a) :
            cookie(c), add_stat(a) {}
        bool visitBucket(RCPtr<VBucket> &vb) {
            vb->failovers->addStats(cookie, vb->getId(), add_stat);
            return false;
        }
    private:
        const void *cookie;
        ADD_STAT add_stat;
    };

    StatVBucketVisitor svbv(cookie, add_stat);
    epstore->visit(svbv);

    return rv;
}



ENGINE_ERROR_CODE EventuallyPersistentEngine::doTimingStats(const void *cookie,
                                                           ADD_STAT add_stat) {
    add_casted_stat("bg_wait", stats.bgWaitHisto, add_stat, cookie);
    add_casted_stat("bg_load", stats.bgLoadHisto, add_stat, cookie);
    add_casted_stat("set_with_meta", stats.setWithMetaHisto, add_stat, cookie);
    add_casted_stat("bg_tap_wait", stats.tapBgWaitHisto, add_stat, cookie);
    add_casted_stat("bg_tap_load", stats.tapBgLoadHisto, add_stat, cookie);
    add_casted_stat("pending_ops", stats.pendingOpsHisto, add_stat, cookie);

    // Vbucket visitors
    add_casted_stat("access_scanner", stats.accessScannerHisto, add_stat, cookie);
    add_casted_stat("checkpoint_remover", stats.checkpointRemoverHisto, add_stat, cookie);
    add_casted_stat("item_pager", stats.itemPagerHisto, add_stat, cookie);
    add_casted_stat("expiry_pager", stats.expiryPagerHisto, add_stat, cookie);

    add_casted_stat("storage_age", stats.dirtyAgeHisto, add_stat, cookie);

    // Regular commands
    add_casted_stat("get_cmd", stats.getCmdHisto, add_stat, cookie);
    add_casted_stat("store_cmd", stats.storeCmdHisto, add_stat, cookie);
    add_casted_stat("arith_cmd", stats.arithCmdHisto, add_stat, cookie);
    add_casted_stat("get_stats_cmd", stats.getStatsCmdHisto, add_stat, cookie);
    // Admin commands
    add_casted_stat("get_vb_cmd", stats.getVbucketCmdHisto, add_stat, cookie);
    add_casted_stat("set_vb_cmd", stats.setVbucketCmdHisto, add_stat, cookie);
    add_casted_stat("del_vb_cmd", stats.delVbucketCmdHisto, add_stat, cookie);
    add_casted_stat("chk_persistence_cmd", stats.chkPersistenceHisto,
                    add_stat, cookie);
    // Tap commands
    add_casted_stat("tap_vb_set", stats.tapVbucketSetHisto, add_stat, cookie);
    add_casted_stat("tap_vb_reset", stats.tapVbucketResetHisto,
                    add_stat, cookie);
    add_casted_stat("tap_mutation", stats.tapMutationHisto, add_stat, cookie);
    // Misc
    add_casted_stat("notify_io", stats.notifyIOHisto, add_stat, cookie);
    add_casted_stat("batch_read", stats.getMultiHisto, add_stat, cookie);

    // Disk stats
    add_casted_stat("disk_insert", stats.diskInsertHisto, add_stat, cookie);
    add_casted_stat("disk_update", stats.diskUpdateHisto, add_stat, cookie);
    add_casted_stat("disk_del", stats.diskDelHisto, add_stat, cookie);
    add_casted_stat("disk_vb_del", stats.diskVBDelHisto, add_stat, cookie);
    add_casted_stat("disk_commit", stats.diskCommitHisto, add_stat, cookie);
    add_casted_stat("disk_vbstate_snapshot", stats.snapshotVbucketHisto,
                    add_stat, cookie);

    add_casted_stat("item_alloc_sizes", stats.itemAllocSizeHisto,
                    add_stat, cookie);
    return ENGINE_SUCCESS;
}

ENGINE_ERROR_CODE EventuallyPersistentEngine::doSchedulerStats(const void
                                                                *cookie,
                                                                ADD_STAT
                                                                add_stat) {
    for (size_t i = 0; i < MAX_TYPE_ID; ++i) {
        add_casted_stat(Priority::getTypeName(static_cast<type_id_t>(i)),
                        stats.schedulingHisto[i],
                        add_stat, cookie);
    }

    return ENGINE_SUCCESS;
}

ENGINE_ERROR_CODE EventuallyPersistentEngine::doRunTimeStats(const void
                                                                *cookie,
                                                                ADD_STAT
                                                                add_stat) {
    for (size_t i = 0; i < MAX_TYPE_ID; ++i) {
        add_casted_stat(Priority::getTypeName(static_cast<type_id_t>(i)),
                        stats.taskRuntimeHisto[i],
                        add_stat, cookie);
    }

    return ENGINE_SUCCESS;
}

ENGINE_ERROR_CODE EventuallyPersistentEngine::doDispatcherStats(const void
                                                                *cookie,
                                                                ADD_STAT
                                                                add_stat) {
    ExecutorPool::get()->doWorkerStat(ObjectRegistry::getCurrentEngine(),
                                      cookie, add_stat);
    return ENGINE_SUCCESS;
}

ENGINE_ERROR_CODE EventuallyPersistentEngine::doWorkloadStats(const void
                                                              *cookie,
                                                              ADD_STAT
                                                              add_stat) {
    char statname[80] = {0};
    ExecutorPool *expool = ExecutorPool::get();

    int readers = expool->getNumReaders();
    snprintf(statname, sizeof(statname), "ep_workload:num_readers");
    add_casted_stat(statname, readers, add_stat, cookie);

    int writers = expool->getNumWriters();
    snprintf(statname, sizeof(statname), "ep_workload:num_writers");
    add_casted_stat(statname, writers, add_stat, cookie);

    int auxio = expool->getNumAuxIO();
    snprintf(statname, sizeof(statname), "ep_workload:num_auxio");
    add_casted_stat(statname, auxio, add_stat, cookie);

    int nonio = expool->getNumNonIO();
    snprintf(statname, sizeof(statname), "ep_workload:num_nonio");
    add_casted_stat(statname, nonio, add_stat, cookie);

    int max_readers = expool->getMaxReaders();
    snprintf(statname, sizeof(statname), "ep_workload:max_readers");
    add_casted_stat(statname, max_readers, add_stat, cookie);

    int max_writers = expool->getMaxWriters();
    snprintf(statname, sizeof(statname), "ep_workload:max_writers");
    add_casted_stat(statname, max_writers, add_stat, cookie);

    int max_auxio = expool->getMaxAuxIO();
    snprintf(statname, sizeof(statname), "ep_workload:max_auxio");
    add_casted_stat(statname, max_auxio, add_stat, cookie);

    int max_nonio = expool->getMaxNonIO();
    snprintf(statname, sizeof(statname), "ep_workload:max_nonio");
    add_casted_stat(statname, max_nonio, add_stat, cookie);

    int shards = workload->getNumShards();
    snprintf(statname, sizeof(statname), "ep_workload:num_shards");
    add_casted_stat(statname, shards, add_stat, cookie);

    int numReadyTasks = expool->getNumReadyTasks();
    snprintf(statname, sizeof(statname), "ep_workload:ready_tasks");
    add_casted_stat(statname, numReadyTasks, add_stat, cookie);

    int numSleepers = expool->getNumSleepers();
    snprintf(statname, sizeof(statname), "ep_workload:num_sleepers");
    add_casted_stat(statname, numSleepers, add_stat, cookie);

    expool->doTaskQStat(ObjectRegistry::getCurrentEngine(),
                                      cookie, add_stat);
    return ENGINE_SUCCESS;
}

void EventuallyPersistentEngine::addSeqnoVbStats(const void *cookie,
                                                 ADD_STAT add_stat,
                                                 const RCPtr<VBucket> &vb) {
    uint64_t relHighSeqno = vb->getHighSeqno();
    if (vb->getState() != vbucket_state_active) {
        relHighSeqno = vb->checkpointManager.getLastClosedChkBySeqno();
    }

    char buffer[32];
    failover_entry_t entry = vb->failovers->getLatestEntry();
    snprintf(buffer, sizeof(buffer), "vb_%d:high_seqno", vb->getId());
    add_casted_stat(buffer, relHighSeqno, add_stat, cookie);
    snprintf(buffer, sizeof(buffer), "vb_%d:abs_high_seqno", vb->getId());
    add_casted_stat(buffer, vb->getHighSeqno(), add_stat, cookie);
    snprintf(buffer, sizeof(buffer), "vb_%d:last_persisted_seqno",
             vb->getId());
    add_casted_stat(buffer,
                    epstore->getVBuckets().getPersistenceSeqno(vb->getId()),
                    add_stat, cookie);
    snprintf(buffer, sizeof(buffer), "vb_%d:uuid", vb->getId());
    add_casted_stat(buffer, entry.vb_uuid, add_stat, cookie);
    snprintf(buffer, sizeof(buffer), "vb_%d:purge_seqno", vb->getId());
    add_casted_stat(buffer, vb->getPurgeSeqno(), add_stat, cookie);
    snapshot_range_t range;
    vb->getPersistedSnapshot(range);
    snprintf(buffer, sizeof(buffer), "vb_%d:last_persisted_snap_start",
             vb->getId());
    add_casted_stat(buffer, range.start, add_stat, cookie);
    snprintf(buffer, sizeof(buffer), "vb_%d:last_persisted_snap_end",
             vb->getId());
    add_casted_stat(buffer, range.end, add_stat, cookie);
}

ENGINE_ERROR_CODE EventuallyPersistentEngine::doSeqnoStats(const void *cookie,
                                                          ADD_STAT add_stat,
                                                          const char* stat_key,
                                                          int nkey) {
    if (nkey > 14) {
        std::string value(stat_key + 14, nkey - 14);

        try {
            checkNumeric(value.c_str());
        } catch(std::runtime_error &) {
            return ENGINE_EINVAL;
        }

        int vbucket = atoi(value.c_str());
        RCPtr<VBucket> vb = getVBucket(vbucket);
        if (!vb) {
            return ENGINE_NOT_MY_VBUCKET;
        }

<<<<<<< HEAD
        ReaderLockHolder rlh(vb->getStateLock());
        if (vb->getState() == vbucket_state_dead) {
            return ENGINE_NOT_MY_VBUCKET;
        }

        addSeqnoVbStats(cookie, add_stat, vb);
=======
        uint64_t relHighSeqno = vb->getHighSeqno();

        ReaderLockHolder rlh(vb->getStateLock());
        if (vb->getState() != vbucket_state_active) {
            snapshot_info_t info = vb->checkpointManager.getSnapshotInfo();
            relHighSeqno = info.range.end;
        }

        char buffer[32];
        failover_entry_t entry = vb->failovers->getLatestEntry();
        snprintf(buffer, sizeof(buffer), "vb_%d:high_seqno", vb->getId());
        add_casted_stat(buffer, relHighSeqno, add_stat, cookie);
        snprintf(buffer, sizeof(buffer), "vb_%d:abs_high_seqno", vb->getId());
        add_casted_stat(buffer, vb->getHighSeqno(), add_stat, cookie);
        snprintf(buffer, sizeof(buffer), "vb_%d:uuid", vb->getId());
        add_casted_stat(buffer, entry.vb_uuid, add_stat, cookie);
        snprintf(buffer, sizeof(buffer), "vb_%d:purge_seqno", vb->getId());
        add_casted_stat(buffer, vb->getPurgeSeqno(), add_stat, cookie);
>>>>>>> 06be9e23
        return ENGINE_SUCCESS;
    }

    auto vbuckets = epstore->getVBuckets().getBuckets();
    for (auto vbid : vbuckets) {
        RCPtr<VBucket> vb = getVBucket(vbid);
        if (vb) {
<<<<<<< HEAD
            ReaderLockHolder rlh(vb->getStateLock());
            if (vb->getState() == vbucket_state_dead) {
                continue;
=======
            uint64_t relHighSeqno = vb->getHighSeqno();
            ReaderLockHolder rlh(vb->getStateLock());
            if (vb->getState() != vbucket_state_active) {
                snapshot_info_t info = vb->checkpointManager.getSnapshotInfo();
                relHighSeqno = info.range.end;
>>>>>>> 06be9e23
            }
            addSeqnoVbStats(cookie, add_stat, vb);
        }
    }
    return ENGINE_SUCCESS;
}

ENGINE_ERROR_CODE EventuallyPersistentEngine::doDiskStats(const void *cookie,
                                                          ADD_STAT add_stat,
                                                          const char* stat_key,
                                                          int nkey) {
    bool detailed = false;

    if (nkey > 8) {
        if (nkey == 15 && strncmp(stat_key + 9, "detail", nkey - 9) == 0) {
            detailed = true;
        } else {
            return ENGINE_EINVAL;
        }
    }

    class DiskStatVisitor : public VBucketVisitor {
    public:
        DiskStatVisitor(const void *c, ADD_STAT a, bool d)
            : cookie(c), add_stat(a), detailed(d), fileSpaceUsed(0),
              fileSize(0) {}

        bool visitBucket(RCPtr<VBucket> &vb) {
            if (detailed) {
                char buf[32];
                uint16_t vbid = vb->getId();

                snprintf(buf, sizeof(buf), "vb_%d:data_size", vbid);
                add_casted_stat(buf, vb->fileSpaceUsed, add_stat, cookie);
                snprintf(buf, sizeof(buf), "vb_%d:file_size", vbid);
                add_casted_stat(buf, vb->fileSize, add_stat, cookie);
            }

            fileSpaceUsed += vb->fileSpaceUsed;
            fileSize += vb->fileSize;
            return false;
        }

        size_t getFileSize() {
            return fileSize;
        }

        size_t getDataSize() {
            return fileSpaceUsed;
        }

        const void *cookie;
        ADD_STAT add_stat;
        bool detailed;
        size_t fileSpaceUsed;
        size_t fileSize;
    };

    DiskStatVisitor dsv(cookie, add_stat, detailed);
    epstore->visit(dsv);

    if (!detailed) {
        add_casted_stat("ep_db_data_size", dsv.getDataSize(), add_stat, cookie);
        add_casted_stat("ep_db_file_size", dsv.getFileSize(), add_stat, cookie);
    }
    return ENGINE_SUCCESS;
}

void EventuallyPersistentEngine::addLookupAllKeys(const void *cookie,
                                                  ENGINE_ERROR_CODE err) {
    LockHolder lh(lookupMutex);
    allKeysLookups[cookie] = err;
}

void EventuallyPersistentEngine::runDefragmenterTask(void) {
    epstore->runDefragmenterTask();
}

void EventuallyPersistentEngine::runAccessScannerTask(void) {
    epstore->runAccessScannerTask();
}

void EventuallyPersistentEngine::runVbStatePersistTask(int vbid) {
    epstore->runVbStatePersistTask(vbid);
}

ENGINE_ERROR_CODE EventuallyPersistentEngine::getStats(const void* cookie,
                                                       const char* stat_key,
                                                       int nkey,
                                                       ADD_STAT add_stat) {
    BlockTimer timer(&stats.getStatsCmdHisto);
    if (stat_key != NULL) {
        LOG(EXTENSION_LOG_DEBUG, "stats %.*s", nkey, stat_key);
    } else {
        LOG(EXTENSION_LOG_DEBUG, "stats engine");
    }

    ENGINE_ERROR_CODE rv = ENGINE_KEY_ENOENT;
    if (stat_key == NULL) {
        rv = doEngineStats(cookie, add_stat);
    } else if (nkey > 7 && strncmp(stat_key, "tapagg ", 7) == 0) {
        rv = doConnAggStats(cookie, add_stat, stat_key + 7, nkey - 7,
                            TAP_CONN);
    } else if (nkey > 7 && strncmp(stat_key, "dcpagg ", 7) == 0) {
        rv = doConnAggStats(cookie, add_stat, stat_key + 7, nkey - 7,
                            DCP_CONN);
    } else if (nkey == 3 && strncmp(stat_key, "tap", 3) == 0) {
        rv = doTapStats(cookie, add_stat);
    } else if (nkey == 3 && strncmp(stat_key, "dcp", 3) == 0) {
        rv = doDcpStats(cookie, add_stat);
    } else if (nkey == 4 && strncmp(stat_key, "hash", 3) == 0) {
        rv = doHashStats(cookie, add_stat);
    } else if (nkey == 7 && strncmp(stat_key, "vbucket", 7) == 0) {
        rv = doVBucketStats(cookie, add_stat, stat_key, nkey, false, false);
    } else if (nkey >= 15 && strncmp(stat_key, "vbucket-details", 15) == 0) {
        rv = doVBucketStats(cookie, add_stat, stat_key, nkey, false, true);
    } else if (nkey >= 13 && strncmp(stat_key, "vbucket-seqno", 13) == 0) {
        rv = doSeqnoStats(cookie, add_stat, stat_key, nkey);
    } else if (nkey == 12 && strncmp(stat_key, "prev-vbucket", 12) == 0) {
        rv = doVBucketStats(cookie, add_stat, stat_key, nkey, true, false);
    } else if (nkey >= 10 && strncmp(stat_key, "checkpoint", 10) == 0) {
        rv = doCheckpointStats(cookie, add_stat, stat_key, nkey);
    } else if (nkey == 7 && strncmp(stat_key, "timings", 7) == 0) {
        rv = doTimingStats(cookie, add_stat);
    } else if (nkey == 10 && strncmp(stat_key, "dispatcher", 10) == 0) {
        rv = doDispatcherStats(cookie, add_stat);
    } else if (nkey == 9 && strncmp(stat_key, "scheduler", 9) == 0) {
        rv = doSchedulerStats(cookie, add_stat);
    } else if (nkey == 8 && strncmp(stat_key, "runtimes", 8) == 0) {
        rv = doRunTimeStats(cookie, add_stat);
    } else if (nkey == 6 && strncmp(stat_key, "memory", 6) == 0) {
        rv = doMemoryStats(cookie, add_stat);
    } else if (nkey == 4 && strncmp(stat_key, "uuid", 4) == 0) {
        add_casted_stat("uuid", configuration.getUuid(), add_stat, cookie);
        rv = ENGINE_SUCCESS;
    } else if (nkey > 4 && strncmp(stat_key, "key ", 4) == 0) {
        std::string key;
        std::string vbid;
        std::string s_key(&stat_key[4], nkey - 4);
        std::stringstream ss(s_key);

        ss >> key;
        ss >> vbid;
        if (key.length() == 0) {
            return rv;
        }
        uint16_t vbucket_id(0);
        parseUint16(vbid.c_str(), &vbucket_id);
        // Non-validating, non-blocking version
        rv = doKeyStats(cookie, add_stat, vbucket_id, key, false);
    } else if (nkey > 5 && strncmp(stat_key, "vkey ", 5) == 0) {
        std::string key;
        std::string vbid;
        std::string s_key(&stat_key[5], nkey - 5);
        std::stringstream ss(s_key);

        ss >> key;
        ss >> vbid;
        if (key.length() == 0) {
            return rv;
        }
        uint16_t vbucket_id(0);
        parseUint16(vbid.c_str(), &vbucket_id);
        // Validating version; blocks
        rv = doKeyStats(cookie, add_stat, vbucket_id, key, true);
    } else if (nkey == 9 && strncmp(stat_key, "kvtimings", 9) == 0) {
        getEpStore()->addKVStoreTimingStats(add_stat, cookie);
        rv = ENGINE_SUCCESS;
    } else if (nkey == 7 && strncmp(stat_key, "kvstore", 7) == 0) {
        getEpStore()->addKVStoreStats(add_stat, cookie);
        rv = ENGINE_SUCCESS;
    } else if (nkey == 6 && strncmp(stat_key, "warmup", 6) == 0) {
        epstore->getWarmup()->addStats(add_stat, cookie);
        rv = ENGINE_SUCCESS;
    } else if (nkey == 4 && strncmp(stat_key, "info", 4) == 0) {
        add_casted_stat("info", get_stats_info(), add_stat, cookie);
        rv = ENGINE_SUCCESS;
    } else if (nkey == 9 && strncmp(stat_key, "allocator", 9) ==0) {
        char buffer[64 * 1024];
        MemoryTracker::getInstance()->getDetailedStats(buffer, sizeof(buffer));
        add_casted_stat("detailed", buffer, add_stat, cookie);
        rv = ENGINE_SUCCESS;
    } else if (nkey == 6 && strncmp(stat_key, "config", 6) == 0) {
        configuration.addStats(add_stat, cookie);
        rv = ENGINE_SUCCESS;
    } else if (nkey > 15 && strncmp(stat_key, "tap-vbtakeover", 14) == 0) {
        std::string tStream;
        std::string vbid;
        std::string buffer(&stat_key[15], nkey - 15);
        std::stringstream ss(buffer);
        ss >> vbid;
        ss >> tStream;

        uint16_t vbucket_id(0);
        parseUint16(vbid.c_str(), &vbucket_id);
        rv = doTapVbTakeoverStats(cookie, add_stat, tStream, vbucket_id);
    } else if (nkey > 15 && (strncmp(stat_key, "dcp-vbtakeover", 14) == 0 ||
               strncmp(stat_key, "dcp-vbtakeover", 14) == 0)) {
        std::string tStream;
        std::string vbid;
        std::string buffer(&stat_key[15], nkey - 15);
        std::stringstream ss(buffer);
        ss >> vbid;
        ss >> tStream;

        uint16_t vbucket_id(0);
        parseUint16(vbid.c_str(), &vbucket_id);
        rv = doDcpVbTakeoverStats(cookie, add_stat, tStream, vbucket_id);
    } else if (nkey == 8 && strncmp(stat_key, "workload", 8) == 0) {
        return doWorkloadStats(cookie, add_stat);
    } else if (nkey >= 10 && strncmp(stat_key, "failovers ", 10) == 0) {
        std::string vbid;
        std::string s_key(&stat_key[10], nkey - 10);
        std::stringstream ss(s_key);

        ss >> vbid;
        uint16_t vbucket_id(0);
        parseUint16(vbid.c_str(), &vbucket_id);
        rv = doVbIdFailoverLogStats(cookie, add_stat, vbucket_id);
    } else if (nkey == 9 && strncmp(stat_key, "failovers", 9) == 0) {
        rv = doAllFailoverLogStats(cookie, add_stat);
    } else if (nkey >= 8 && strncmp(stat_key, "diskinfo", 8) == 0) {
        return doDiskStats(cookie, add_stat, stat_key, nkey);
    }

    return rv;
}

ENGINE_ERROR_CODE EventuallyPersistentEngine::observe(
                                       const void* cookie,
                                       protocol_binary_request_header *request,
                                       ADD_RESPONSE response) {
    protocol_binary_request_no_extras *req =
        (protocol_binary_request_no_extras*)request;

    size_t offset = 0;
    const char* data = reinterpret_cast<const char*>(req->bytes) +
                                                            sizeof(req->bytes);
    uint32_t data_len = ntohl(req->message.header.request.bodylen);
    std::stringstream result;
    item_eviction_policy_t policy = epstore->getItemEvictionPolicy();

    while (offset < data_len) {
        uint16_t vb_id;
        uint16_t keylen;

        // Parse a key
        if (data_len - offset < 4) {
            std::string msg("Invalid packet structure");
            return sendResponse(response, NULL, 0, 0, 0, msg.c_str(),
                                msg.length(),
                                PROTOCOL_BINARY_RAW_BYTES,
                                PROTOCOL_BINARY_RESPONSE_EINVAL, 0,
                                cookie);
        }

        memcpy(&vb_id, data + offset, sizeof(uint16_t));
        vb_id = ntohs(vb_id);
        offset += sizeof(uint16_t);

        memcpy(&keylen, data + offset, sizeof(uint16_t));
        keylen = ntohs(keylen);
        offset += sizeof(uint16_t);

        if (data_len - offset < keylen) {
            std::string msg("Invalid packet structure");
            return sendResponse(response, NULL, 0, 0, 0, msg.c_str(),
                                msg.length(),
                                PROTOCOL_BINARY_RAW_BYTES,
                                PROTOCOL_BINARY_RESPONSE_EINVAL, 0,
                                cookie);
        }

        const std::string key(data + offset, keylen);
        offset += keylen;

        LOG(EXTENSION_LOG_DEBUG, "Observing key: %s, in vbucket %d.",
            key.c_str(), vb_id);

        // Get key stats
        uint16_t keystatus = 0;
        struct key_stats kstats;
        memset(&kstats, 0, sizeof(key_stats));
        ENGINE_ERROR_CODE rv = epstore->getKeyStats(key, vb_id, cookie, kstats,
                         policy == VALUE_ONLY ? false : true, true);
        if (rv == ENGINE_SUCCESS) {
            if (kstats.logically_deleted) {
                keystatus = OBS_STATE_LOGICAL_DEL;
            } else if (!kstats.dirty) {
                keystatus = OBS_STATE_PERSISTED;
            } else {
                keystatus = OBS_STATE_NOT_PERSISTED;
            }
        } else if (rv == ENGINE_KEY_ENOENT) {
            keystatus = OBS_STATE_NOT_FOUND;
        } else if (rv == ENGINE_NOT_MY_VBUCKET) {
            return sendNotMyVBucketResponse(response, cookie, 0);
        } else if (rv == ENGINE_EWOULDBLOCK) {
            return rv;
        } else {
            std::string msg("Internal error");
            return sendResponse(response, NULL, 0, 0, 0, msg.c_str(),
                                msg.length(),
                                PROTOCOL_BINARY_RAW_BYTES,
                                PROTOCOL_BINARY_RESPONSE_EINTERNAL, 0,
                                cookie);
        }

        // Put the result into a response buffer
        vb_id = htons(vb_id);
        keylen = htons(keylen);
        uint64_t cas = htonll(kstats.cas);
        result.write((char*) &vb_id, sizeof(uint16_t));
        result.write((char*) &keylen, sizeof(uint16_t));
        result.write(key.c_str(), ntohs(keylen));
        result.write((char*) &keystatus, sizeof(uint8_t));
        result.write((char*) &cas, sizeof(uint64_t));
    }

    uint64_t persist_time = 0;
    double queue_size = static_cast<double>(stats.diskQueueSize);
    double item_trans_time = epstore->getTransactionTimePerItem();

    if (item_trans_time > 0 && queue_size > 0) {
        persist_time = static_cast<uint32_t>(queue_size * item_trans_time);
    }
    persist_time = persist_time << 32;

    return sendResponse(response, NULL, 0, 0, 0, result.str().data(),
                        result.str().length(),
                        PROTOCOL_BINARY_RAW_BYTES,
                        PROTOCOL_BINARY_RESPONSE_SUCCESS, persist_time,
                        cookie);
}

ENGINE_ERROR_CODE EventuallyPersistentEngine::observe_seqno(
                                       const void* cookie,
                                       protocol_binary_request_header *request,
                                       ADD_RESPONSE response) {
    protocol_binary_request_no_extras *req =
                          (protocol_binary_request_no_extras*)request;
    const char* data = reinterpret_cast<const char*>(req->bytes) +
                                                   sizeof(req->bytes);
    uint16_t vb_id;
    uint64_t vb_uuid;
    uint8_t  format_type;
    uint64_t last_persisted_seqno;
    uint64_t current_seqno;

    std::stringstream result;

    vb_id = ntohs(req->message.header.request.vbucket);
    memcpy(&vb_uuid, data, sizeof(uint64_t));
    vb_uuid = ntohll(vb_uuid);

    LOG(EXTENSION_LOG_DEBUG, "Observing vbucket: %d with uuid: %" PRIu64,
                             vb_id, vb_uuid);

    RCPtr<VBucket> vb = epstore->getVBucket(vb_id);

    if (!vb) {
        return sendNotMyVBucketResponse(response, cookie, 0);
    }

    ReaderLockHolder rlh(vb->getStateLock());
    if (vb->getState() == vbucket_state_dead) {
        return sendNotMyVBucketResponse(response, cookie, 0);
    }

    //Check if the vb uuid matches with the latest entry
    failover_entry_t entry = vb->failovers->getLatestEntry();

    if (vb_uuid != entry.vb_uuid) {
       uint64_t failover_highseqno = 0;
       uint64_t latest_uuid;
       bool found = vb->failovers->getLastSeqnoForUUID(vb_uuid, &failover_highseqno);
       if (!found) {
           return sendResponse(response, NULL, 0, 0, 0, 0, 0,
                               PROTOCOL_BINARY_RAW_BYTES,
                               PROTOCOL_BINARY_RESPONSE_KEY_ENOENT, 0,
                               cookie);
       }

       format_type = 1;
       last_persisted_seqno = htonll(epstore->getVBuckets().getPersistenceSeqno(vb_id));
       current_seqno = htonll(vb->getHighSeqno());
       latest_uuid = htonll(entry.vb_uuid);
       vb_id = htons(vb_id);
       vb_uuid = htonll(vb_uuid);
       failover_highseqno = htonll(failover_highseqno);

       result.write((char*) &format_type, sizeof(uint8_t));
       result.write((char*) &vb_id, sizeof(uint16_t));
       result.write((char*) &latest_uuid, sizeof(uint64_t));
       result.write((char*) &last_persisted_seqno, sizeof(uint64_t));
       result.write((char*) &current_seqno, sizeof(uint64_t));
       result.write((char*) &vb_uuid, sizeof(uint64_t));
       result.write((char*) &failover_highseqno, sizeof(uint64_t));
    } else {
        format_type = 0;
        last_persisted_seqno = htonll(epstore->getVBuckets().getPersistenceSeqno(vb_id));
        current_seqno = htonll(vb->getHighSeqno());
        vb_id   =  htons(vb_id);
        vb_uuid =  htonll(vb_uuid);

        result.write((char*) &format_type, sizeof(uint8_t));
        result.write((char*) &vb_id, sizeof(uint16_t));
        result.write((char*) &vb_uuid, sizeof(uint64_t));
        result.write((char*) &last_persisted_seqno, sizeof(uint64_t));
        result.write((char*) &current_seqno, sizeof(uint64_t));
    }

    return sendResponse(response, NULL, 0, 0, 0, result.str().data(),
                        result.str().length(),
                        PROTOCOL_BINARY_RAW_BYTES,
                        PROTOCOL_BINARY_RESPONSE_SUCCESS, 0,
                        cookie);
}

ENGINE_ERROR_CODE EventuallyPersistentEngine::touch(const void *cookie,
                                       protocol_binary_request_header *request,
                                       ADD_RESPONSE response)
{
    if (request->request.extlen != 4 || request->request.keylen == 0) {
        return sendResponse(response, NULL, 0, NULL, 0, NULL, 0,
                            PROTOCOL_BINARY_RAW_BYTES,
                            PROTOCOL_BINARY_RESPONSE_EINVAL, 0, cookie);
    }

    protocol_binary_request_touch *t =
                     reinterpret_cast<protocol_binary_request_touch*>(request);
    void *key = t->bytes + sizeof(t->bytes);
    uint32_t exptime = ntohl(t->message.body.expiration);
    uint16_t nkey = ntohs(request->request.keylen);
    uint16_t vbucket = ntohs(request->request.vbucket);

    // try to get the object
    std::string k(static_cast<const char*>(key), nkey);

    if (exptime != 0) {
        exptime = serverApi->core->abstime(serverApi->core->realtime(exptime));
    }
    GetValue gv(epstore->getAndUpdateTtl(k, vbucket, cookie, (time_t)exptime));
    ENGINE_ERROR_CODE rv = gv.getStatus();
    if (rv == ENGINE_SUCCESS) {
        Item *it = gv.getValue();
        if (request->request.opcode == PROTOCOL_BINARY_CMD_TOUCH) {
            rv = sendResponse(response, NULL, 0, NULL, 0, NULL, 0,
                              PROTOCOL_BINARY_RAW_BYTES,
                              PROTOCOL_BINARY_RESPONSE_SUCCESS, it->getCas(),
                              cookie);
        } else { // GET and TOUCH
            uint32_t flags = it->getFlags();
            rv = sendResponse(response, NULL, 0, &flags, sizeof(flags),
                              it->getData(), it->getNBytes(),
                              it->getDataType(),
                              PROTOCOL_BINARY_RESPONSE_SUCCESS, it->getCas(),
                              cookie);
            ++stats.numOpsGet;
        }
        ++stats.numOpsStore;
        delete it;
    } else if (rv == ENGINE_KEY_EEXISTS) {
        if (isDegradedMode()) {
            std::string msg("Temporary Failure");
            rv = sendResponse(response, NULL, 0, NULL, 0, msg.c_str(),
                              msg.length(), PROTOCOL_BINARY_RAW_BYTES,
                              PROTOCOL_BINARY_RESPONSE_ETMPFAIL, 0, cookie);
        } else {
            std::string msg("Lock Error");
            rv = sendResponse(response, NULL, 0, NULL, 0, msg.c_str(),
                              msg.length(), PROTOCOL_BINARY_RAW_BYTES,
                              PROTOCOL_BINARY_RESPONSE_ETMPFAIL, 0, cookie);
        }
    } else if (rv == ENGINE_KEY_ENOENT) {
        if (isDegradedMode()) {
            std::string msg("Temporary Failure");
            rv = sendResponse(response, NULL, 0, NULL, 0, msg.c_str(),
                              msg.length(), PROTOCOL_BINARY_RAW_BYTES,
                              PROTOCOL_BINARY_RESPONSE_ETMPFAIL, 0, cookie);
        } else if (request->request.opcode == PROTOCOL_BINARY_CMD_GATQ) {
            // GATQ should not return response upon cache miss
            rv = ENGINE_SUCCESS;
        } else {
            std::string msg("Not Found");
            rv = sendResponse(response, NULL, 0, NULL, 0, msg.c_str(),
                              msg.length(), PROTOCOL_BINARY_RAW_BYTES,
                              PROTOCOL_BINARY_RESPONSE_KEY_ENOENT, 0, cookie);
        }
    } else if (rv == ENGINE_NOT_MY_VBUCKET) {
        if (isDegradedMode()) {
            std::string msg("Temporary Failure");
            rv = sendResponse(response, NULL, 0, NULL, 0, msg.c_str(),
                              msg.length(), PROTOCOL_BINARY_RAW_BYTES,
                              PROTOCOL_BINARY_RESPONSE_ETMPFAIL, 0, cookie);
        } else {
            rv = sendNotMyVBucketResponse(response, cookie, 0);
        }
    }

    return rv;
}

ENGINE_ERROR_CODE EventuallyPersistentEngine::deregisterTapClient(
                                       const void *cookie,
                                       protocol_binary_request_header *request,
                                       ADD_RESPONSE response)
{
    uint64_t cas = ntohll(request->request.cas);

    std::string tap_name = "eq_tapq:";
    std::string cName((const char*)request->bytes + sizeof(request->bytes) +
                      request->request.extlen, ntohs(request->request.keylen));
    tap_name.append(cName);

    // Close the tap connection for the registered TAP client and remove
    // its checkpoint cursors.
    bool rv = tapConnMap->closeConnectionByName(tap_name);
    if (!rv) {
        // If the tap connection is not found, we still need to remove
        /// its checkpoint cursors.
        const VBucketMap &vbuckets = getEpStore()->getVBuckets();
        for (VBucketMap::id_type vbid = 0; vbid < vbuckets.getSize(); ++vbid) {
            RCPtr<VBucket> vb = vbuckets.getBucket(vbid);
            if (!vb) {
                continue;
            }
            vb->checkpointManager.removeCursor(tap_name);
        }
    }

    return sendResponse(response, NULL, 0, NULL, 0, NULL, 0,
                        PROTOCOL_BINARY_RAW_BYTES,
                        PROTOCOL_BINARY_RESPONSE_SUCCESS, cas, cookie);
}

ENGINE_ERROR_CODE
EventuallyPersistentEngine::handleCheckpointCmds(const void *cookie,
                                           protocol_binary_request_header *req,
                                           ADD_RESPONSE response)
{
    std::stringstream msg;
    uint16_t vbucket = ntohs(req->request.vbucket);
    RCPtr<VBucket> vb = getVBucket(vbucket);

    if (!vb) {
        return sendNotMyVBucketResponse(response, cookie, 0);
    }

    int16_t status = PROTOCOL_BINARY_RESPONSE_SUCCESS;

    switch (req->request.opcode) {
    case PROTOCOL_BINARY_CMD_LAST_CLOSED_CHECKPOINT:
        {
            uint64_t checkpointId = vb->checkpointManager.
                                    getLastClosedCheckpointId();
            checkpointId = htonll(checkpointId);
            return sendResponse(response, NULL, 0, NULL, 0,
                                &checkpointId, sizeof(checkpointId),
                                PROTOCOL_BINARY_RAW_BYTES,
                                status, 0, cookie);
        }
        break;
    case PROTOCOL_BINARY_CMD_CREATE_CHECKPOINT:
        if (vb->getState() != vbucket_state_active) {
            return sendNotMyVBucketResponse(response, cookie, 0);

        } else {
            uint64_t checkpointId = htonll(vb->checkpointManager.
                                           createNewCheckpoint());
            getEpStore()->wakeUpFlusher();

            uint64_t persistedChkId = htonll(epstore->
                                   getLastPersistedCheckpointId(vb->getId()));
            char val[128];
            memcpy(val, &checkpointId, sizeof(uint64_t));
            memcpy(val + sizeof(uint64_t), &persistedChkId, sizeof(uint64_t));
            return sendResponse(response, NULL, 0, NULL, 0,
                                val, sizeof(uint64_t) * 2,
                                PROTOCOL_BINARY_RAW_BYTES,
                                status, 0, cookie);
        }
        break;
    case PROTOCOL_BINARY_CMD_CHECKPOINT_PERSISTENCE:
        {
            uint16_t keylen = ntohs(req->request.keylen);
            uint32_t bodylen = ntohl(req->request.bodylen);
            if ((bodylen - keylen) == 0) {
                msg <<
                "No checkpoint id is given for CMD_CHECKPOINT_PERSISTENCE!!!";
                status = PROTOCOL_BINARY_RESPONSE_EINVAL;
            } else {
                uint64_t chk_id;
                memcpy(&chk_id, req->bytes + sizeof(req->bytes) + keylen,
                       bodylen - keylen);
                chk_id = ntohll(chk_id);
                void *es = getEngineSpecific(cookie);
                if (!es) {
                    vb->addHighPriorityVBEntry(chk_id, cookie, false);
                    storeEngineSpecific(cookie, this);
                    // Wake up the flusher if it is idle.
                    getEpStore()->wakeUpFlusher();
                    return ENGINE_EWOULDBLOCK;
                } else {
                    storeEngineSpecific(cookie, NULL);
                    LOG(EXTENSION_LOG_INFO,
                        "Checkpoint %" PRIu64 " persisted for vbucket %d.",
                        chk_id, vbucket);
                }
            }
        }
        break;
    default:
        {
            msg << "Unknown checkpoint command opcode: " <<
                   req->request.opcode;
            status = PROTOCOL_BINARY_RESPONSE_UNKNOWN_COMMAND;
        }
    }

    return sendResponse(response, NULL, 0, NULL, 0,
                        msg.str().c_str(), msg.str().length(),
                        PROTOCOL_BINARY_RAW_BYTES,
                        status, 0, cookie);
}

ENGINE_ERROR_CODE
EventuallyPersistentEngine::handleSeqnoCmds(const void *cookie,
                                           protocol_binary_request_header *req,
                                           ADD_RESPONSE response)
{
    std::stringstream msg;
    uint16_t vbucket = ntohs(req->request.vbucket);
    RCPtr<VBucket> vb = getVBucket(vbucket);

    if (!vb) {
        return sendNotMyVBucketResponse(response, cookie, 0);
    }

    int16_t status = PROTOCOL_BINARY_RESPONSE_SUCCESS;

    uint16_t extlen = req->request.extlen;
    uint32_t bodylen = ntohl(req->request.bodylen);
    if ((bodylen - extlen) != 0) {
        msg << "Invalid packet format";
        status = PROTOCOL_BINARY_RESPONSE_EINVAL;
    } else {
        uint64_t seqno;
        memcpy(&seqno, req->bytes + sizeof(req->bytes), 8);
        seqno = ntohll(seqno);
        void *es = getEngineSpecific(cookie);
        if (!es) {
            uint16_t persisted_seqno =
                epstore->getVBuckets().getPersistenceSeqno(vbucket);
            if (seqno > persisted_seqno) {
                vb->addHighPriorityVBEntry(seqno, cookie, true);
                storeEngineSpecific(cookie, this);
                return ENGINE_EWOULDBLOCK;
            }
        } else {
            storeEngineSpecific(cookie, NULL);
            LOG(EXTENSION_LOG_INFO,
                "Sequence number %" PRIu64 " persisted for vbucket %d.",
                seqno, vbucket);
        }
    }

    return sendResponse(response, NULL, 0, NULL, 0,
                        msg.str().c_str(), msg.str().length(),
                        PROTOCOL_BINARY_RAW_BYTES,
                        status, 0, cookie);
}

ENGINE_ERROR_CODE
EventuallyPersistentEngine::resetReplicationChain(const void *cookie,
                                           protocol_binary_request_header *req,
                                           ADD_RESPONSE response) {
    (void) req;
    tapConnMap->resetReplicaChain();
    return sendResponse(response, NULL, 0, NULL, 0, NULL, 0,
                        PROTOCOL_BINARY_RAW_BYTES,
                        PROTOCOL_BINARY_RESPONSE_SUCCESS, 0, cookie);
}

static protocol_binary_response_status engine_error_2_protocol_error(
                                                         ENGINE_ERROR_CODE e) {
    protocol_binary_response_status ret;

    switch (e) {
    case ENGINE_SUCCESS:
        return PROTOCOL_BINARY_RESPONSE_SUCCESS;
    case ENGINE_KEY_ENOENT:
        return PROTOCOL_BINARY_RESPONSE_KEY_ENOENT;
    case ENGINE_KEY_EEXISTS:
        return PROTOCOL_BINARY_RESPONSE_KEY_EEXISTS;
    case ENGINE_ENOMEM:
        return PROTOCOL_BINARY_RESPONSE_ENOMEM;
    case ENGINE_TMPFAIL:
        return PROTOCOL_BINARY_RESPONSE_ETMPFAIL;
    case ENGINE_NOT_STORED:
        return PROTOCOL_BINARY_RESPONSE_NOT_STORED;
    case ENGINE_EINVAL:
        return PROTOCOL_BINARY_RESPONSE_EINVAL;
    case ENGINE_ENOTSUP:
        return PROTOCOL_BINARY_RESPONSE_NOT_SUPPORTED;
    case ENGINE_E2BIG:
        return PROTOCOL_BINARY_RESPONSE_E2BIG;
    case ENGINE_NOT_MY_VBUCKET:
        return PROTOCOL_BINARY_RESPONSE_NOT_MY_VBUCKET;
    case ENGINE_ERANGE:
        return PROTOCOL_BINARY_RESPONSE_ERANGE;
    default:
        ret = PROTOCOL_BINARY_RESPONSE_EINTERNAL;
    }

    return ret;
}

ENGINE_ERROR_CODE EventuallyPersistentEngine::getMeta(const void* cookie,
                                     protocol_binary_request_get_meta *request,
                                                      ADD_RESPONSE response)
{
    if (request->message.header.request.keylen == 0) {
        return sendResponse(response, NULL, 0, NULL, 0, NULL, 0,
                            PROTOCOL_BINARY_RAW_BYTES,
                            PROTOCOL_BINARY_RESPONSE_EINVAL, 0, cookie);
    }

    uint8_t extlen = request->message.header.request.extlen;
    std::string key((char *)(request->bytes + sizeof(request->bytes) + extlen),
                    (size_t)ntohs(request->message.header.request.keylen));
    uint16_t vbucket = ntohs(request->message.header.request.vbucket);


    bool sendConfResMode = false;
    uint8_t confResMode;

    if (extlen == 1) {
        uint8_t reqExtMeta;
        memcpy(&reqExtMeta, request->bytes + sizeof(request->bytes), extlen);
        if (reqExtMeta == 0x01) {
            sendConfResMode = true;
        }
    }

    ItemMetaData metadata;
    uint32_t deleted;

    ENGINE_ERROR_CODE rv = epstore->getMetaData(key, vbucket, cookie,
                                                metadata, deleted,
                                                confResMode);

    if (rv == ENGINE_SUCCESS) {

        uint8_t meta[21];
        uint8_t metalen = 20;
        deleted = htonl(deleted);
        uint32_t flags = metadata.flags;
        uint32_t exp = htonl(metadata.exptime);
        uint64_t seqno = htonll(metadata.revSeqno);

        memcpy(meta, &deleted, 4);
        memcpy(meta + 4, &flags, 4);
        memcpy(meta + 8, &exp, 4);
        memcpy(meta + 12, &seqno, 8);

        if (sendConfResMode) {
            *(meta + metalen) = confResMode;
            metalen++;
        }

        rv = sendResponse(response, NULL, 0, (const void *)meta,
                          metalen, NULL, 0,
                          PROTOCOL_BINARY_RAW_BYTES,
                          PROTOCOL_BINARY_RESPONSE_SUCCESS,
                          metadata.cas, cookie);
    } else if (rv == ENGINE_NOT_MY_VBUCKET) {
        rv = sendNotMyVBucketResponse(response, cookie, 0);
    } else if (rv != ENGINE_EWOULDBLOCK) {
        if (rv == ENGINE_KEY_ENOENT &&
            request->message.header.request.opcode == PROTOCOL_BINARY_CMD_GETQ_META) {
            rv = ENGINE_SUCCESS;
        } else {
            rv = sendResponse(response, NULL, 0, NULL, 0, NULL, 0,
                              PROTOCOL_BINARY_RAW_BYTES,
                              engine_error_2_protocol_error(rv),
                              metadata.cas, cookie);
        }
    }

    return rv;
}

ENGINE_ERROR_CODE EventuallyPersistentEngine::setWithMeta(const void* cookie,
                                protocol_binary_request_set_with_meta *request,
                                ADD_RESPONSE response)
{
    // revid_nbytes, flags and exptime is mandatory fields.. and we need a key
    uint8_t extlen = request->message.header.request.extlen;
    uint16_t keylen = ntohs(request->message.header.request.keylen);
    if ((extlen != 24           // Packet without nmeta or options
         && extlen != 28        // Packet with options but without nmeta
         && extlen != 26)       // Packet with nmeta
        || keylen == 0) {
        return sendResponse(response, NULL, 0, NULL, 0, NULL, 0,
                            PROTOCOL_BINARY_RAW_BYTES,
                            PROTOCOL_BINARY_RESPONSE_EINVAL, 0, cookie);
    }

    if (isDegradedMode()) {
        return sendResponse(response, NULL, 0, NULL, 0, NULL, 0,
                            PROTOCOL_BINARY_RAW_BYTES,
                            PROTOCOL_BINARY_RESPONSE_ETMPFAIL,
                            0, cookie);
    }

    uint8_t opcode = request->message.header.request.opcode;
    uint8_t *key = request->bytes + sizeof(request->bytes);
    uint16_t vbucket = ntohs(request->message.header.request.vbucket);
    uint32_t bodylen = ntohl(request->message.header.request.bodylen);
    uint8_t datatype = request->message.header.request.datatype;
    size_t vallen = bodylen - keylen - extlen;

    uint32_t flags = request->message.body.flags;
    uint32_t expiration = ntohl(request->message.body.expiration);
    uint64_t seqno = ntohll(request->message.body.seqno);
    uint64_t cas = ntohll(request->message.body.cas);

    bool force = false;
    ExtendedMetaData *emd = NULL;

    if (extlen == 28) {
        uint32_t options;
        memcpy(&options, request->bytes + sizeof(request->bytes),
               sizeof(options));
        key += 4;       // 4 bytes for options
        if (ntohl(options) & SKIP_CONFLICT_RESOLUTION_FLAG) {
            force = true;
        }
    } else if (extlen == 26) {
        uint16_t nmeta;
        memcpy(&nmeta, request->bytes + sizeof(request->bytes),
               sizeof(nmeta));
        key += 2;       // 2 bytes for nmeta
        nmeta = ntohs(nmeta);
        if (nmeta > 0) {
            // Correct the vallen
            vallen -= nmeta;
            emd = new ExtendedMetaData(key + keylen + vallen, nmeta);

            if (emd == NULL) {
                return sendResponse(response, NULL, 0, NULL, 0, NULL, 0,
                                    PROTOCOL_BINARY_RAW_BYTES,
                                    PROTOCOL_BINARY_RESPONSE_ENOMEM, 0, cookie);
            }

            if (emd->getStatus() == ENGINE_EINVAL) {
                delete emd;
                return sendResponse(response, NULL, 0, NULL, 0, NULL, 0,
                                    PROTOCOL_BINARY_RAW_BYTES,
                                    PROTOCOL_BINARY_RESPONSE_EINVAL, 0, cookie);
            }
        }
    }

    if (vallen > maxItemSize) {
        LOG(EXTENSION_LOG_WARNING,
            "Item value size %ld for setWithMeta is bigger "
            "than the max size %ld allowed!!!\n", vallen, maxItemSize);
        return sendResponse(response, NULL, 0, NULL, 0, NULL, 0,
                            PROTOCOL_BINARY_RAW_BYTES,
                            PROTOCOL_BINARY_RESPONSE_E2BIG, 0, cookie);
    }

    uint8_t *dta = key + keylen;

    if (!isDatatypeSupported(cookie)) {
        const int len = vallen;
        const unsigned char *data = (const unsigned char*) dta;
        if (checkUTF8JSON(data, len)) {
            datatype = PROTOCOL_BINARY_DATATYPE_JSON;
        }
    }

    uint8_t ext_meta[1];
    uint8_t ext_len = EXT_META_LEN;
    *(ext_meta) = datatype;
    Item *itm = new Item(key, keylen, flags, expiration, dta, vallen,
                         ext_meta, ext_len, cas, -1, vbucket);

    if (itm == NULL) {
        return sendResponse(response, NULL, 0, NULL, 0, NULL, 0,
                            PROTOCOL_BINARY_RAW_BYTES,
                            PROTOCOL_BINARY_RESPONSE_ENOMEM, 0, cookie);
    }

    void *startTimeC = getEngineSpecific(cookie);
    hrtime_t startTime;
    if (startTimeC) {
        startTime = *(static_cast<hrtime_t *> (startTimeC));
    } else {
        startTime = gethrtime();
    }

    itm->setRevSeqno(seqno);

    if (emd) {
        itm->setConflictResMode(
                 static_cast<enum conflict_resolution_mode>(
                                            emd->getConflictResMode()));
    }

    bool allowExisting = (opcode == PROTOCOL_BINARY_CMD_SET_WITH_META ||
                          opcode == PROTOCOL_BINARY_CMD_SETQ_WITH_META);

    uint8_t meta[16];
    uint64_t by_seqno = 0;
    uint64_t vb_uuid = 0;

    ENGINE_ERROR_CODE ret = epstore->setWithMeta(*itm, ntohll(request->
                                                 message.header.request.cas),
                                                 &by_seqno, cookie, force,
                                                 allowExisting, 0xff, true,
                                                 emd);

    delete emd;

    if (ret == ENGINE_SUCCESS) {
        ++stats.numOpsSetMeta;
        hrtime_t endTime(gethrtime());
        hrtime_t elapsed = (endTime - startTime) / 1000;
        stats.setWithMetaHisto.add(elapsed);
    } else if (ret == ENGINE_ENOMEM) {
        ret = memoryCondition();
    } else if (ret == ENGINE_EWOULDBLOCK) {
        delete itm;
        ++stats.numOpsGetMetaOnSetWithMeta;
        if (!startTimeC) {
            startTimeC = malloc(sizeof(hrtime_t));
            memcpy(startTimeC, &startTime, sizeof(hrtime_t));
            storeEngineSpecific(cookie, startTimeC);
        }
        return ret;
    }

    protocol_binary_response_status rc;
    rc = engine_error_2_protocol_error(ret);

    if (ret == ENGINE_SUCCESS) {
        cas = itm->getCas();
    } else {
        cas = 0;
    }

    if (startTimeC) {
        free(startTimeC);
        startTimeC = NULL;
        storeEngineSpecific(cookie, startTimeC);
    }
    delete itm;

    if ((opcode == PROTOCOL_BINARY_CMD_SETQ_WITH_META || opcode == PROTOCOL_BINARY_CMD_ADDQ_WITH_META) &&
        rc == PROTOCOL_BINARY_RESPONSE_SUCCESS) {
        return ENGINE_SUCCESS;
    }

    if (ret == ENGINE_NOT_MY_VBUCKET) {
        return sendNotMyVBucketResponse(response, cookie, cas);
    }

    if (ret == ENGINE_SUCCESS && isMutationExtrasSupported(cookie)) {
        RCPtr<VBucket> vb = epstore->getVBucket(vbucket);
        vb_uuid = htonll(vb->failovers->getLatestUUID());
        by_seqno = htonll(by_seqno);
        memcpy(meta, &vb_uuid, sizeof(vb_uuid));
        memcpy(meta + sizeof(vb_uuid), &by_seqno, sizeof(by_seqno));
        return sendResponse(response, NULL, 0, (const void *)meta, sizeof(meta),
                            NULL, 0, PROTOCOL_BINARY_RAW_BYTES, rc, cas, cookie);
    }

    return sendResponse(response, NULL, 0, NULL, 0, NULL, 0, PROTOCOL_BINARY_RAW_BYTES,
                        rc, cas, cookie);
}

ENGINE_ERROR_CODE EventuallyPersistentEngine::deleteWithMeta(
                             const void* cookie,
                             protocol_binary_request_delete_with_meta *request,
                             ADD_RESPONSE response) {
    // revid_nbytes, flags and exptime is mandatory fields.. and we need a key
    uint16_t nkey = ntohs(request->message.header.request.keylen);
    uint8_t extlen = request->message.header.request.extlen;
    if ((extlen != 24           // Packet without nmeta or options
         && extlen != 28        // Packet with options but without nmeta
         && extlen != 26)       // Packet with nmeta
        || nkey == 0) {
        return sendResponse(response, NULL, 0, NULL, 0, NULL, 0,
                            PROTOCOL_BINARY_RAW_BYTES,
                            PROTOCOL_BINARY_RESPONSE_EINVAL, 0, cookie);
    }

    if (isDegradedMode()) {
        return sendResponse(response, NULL, 0, NULL, 0, NULL, 0,
                            PROTOCOL_BINARY_RAW_BYTES,
                            PROTOCOL_BINARY_RESPONSE_ETMPFAIL,
                            0, cookie);
    }

    uint8_t opcode = request->message.header.request.opcode;
    const char *key_ptr = reinterpret_cast<const char*>(request->bytes);
    key_ptr += sizeof(request->bytes);
    uint16_t vbucket = ntohs(request->message.header.request.vbucket);
    uint64_t cas = ntohll(request->message.header.request.cas);

    uint32_t flags = request->message.body.flags;
    uint32_t expiration = ntohl(request->message.body.expiration);
    uint64_t seqno = ntohll(request->message.body.seqno);
    uint64_t metacas = ntohll(request->message.body.cas);

    bool force = false;
    ExtendedMetaData *emd = NULL;

    if (extlen == 28) {
        uint32_t options;
        memcpy(&options, request->bytes + sizeof(request->bytes),
               sizeof(options));
        key_ptr += 4;       // 4 bytes for options
        if (ntohl(options) & SKIP_CONFLICT_RESOLUTION_FLAG) {
            force = true;
        }
    } else if (extlen == 26) {
        uint16_t nmeta;
        memcpy(&nmeta, request->bytes + sizeof(request->bytes),
               sizeof(nmeta));
        key_ptr += 2;       // 2 bytes for nmeta
        nmeta = ntohs(nmeta);
        if (nmeta > 0) {
            emd = new ExtendedMetaData(key_ptr + nkey, nmeta);

            if (emd == NULL ) {
                return sendResponse(response, NULL, 0, NULL, 0, NULL, 0,
                                    PROTOCOL_BINARY_RAW_BYTES,
                                    PROTOCOL_BINARY_RESPONSE_ENOMEM, 0, cookie);
            }

            if (emd->getStatus() == ENGINE_EINVAL) {
                delete emd;
                return sendResponse(response, NULL, 0, NULL, 0, NULL, 0,
                                    PROTOCOL_BINARY_RAW_BYTES,
                                    PROTOCOL_BINARY_RESPONSE_EINVAL, 0, cookie);
            }
        }
    }

    std::string key(key_ptr, nkey);

    ItemMetaData itm_meta(metacas, seqno, flags, expiration);

    uint8_t meta[16];
    uint64_t by_seqno = 0;
    uint64_t vb_uuid = 0;

    ENGINE_ERROR_CODE ret = epstore->deleteWithMeta(key, &cas, &by_seqno, vbucket, cookie,
                                                    force, &itm_meta, false, true, 0, emd);

    delete emd;

    if (ret == ENGINE_SUCCESS) {
        stats.numOpsDelMeta++;
    } else if (ret == ENGINE_ENOMEM) {
        ret = memoryCondition();
    } else if (ret == ENGINE_EWOULDBLOCK) {
        return ENGINE_EWOULDBLOCK;
    }

    protocol_binary_response_status rc;
    rc = engine_error_2_protocol_error(ret);

    if (opcode == PROTOCOL_BINARY_CMD_DELQ_WITH_META &&
        rc == PROTOCOL_BINARY_RESPONSE_SUCCESS) {
        return ENGINE_SUCCESS;
    }

    if (ret == ENGINE_NOT_MY_VBUCKET) {
        return sendNotMyVBucketResponse(response, cookie, cas);
    }

    if (ret == ENGINE_SUCCESS && isMutationExtrasSupported(cookie)) {
        RCPtr<VBucket> vb = epstore->getVBucket(vbucket);
        vb_uuid = htonll(vb->failovers->getLatestUUID());
        by_seqno = htonll(by_seqno);
        memcpy(meta, &vb_uuid, 8);
        memcpy(meta + 8, &by_seqno, 8);
        return sendResponse(response, NULL, 0, (const void *)meta, sizeof(meta),
                            NULL, 0, PROTOCOL_BINARY_RAW_BYTES, rc, cas, cookie);
    }

    return sendResponse(response, NULL, 0, NULL, 0, NULL, 0,
                        PROTOCOL_BINARY_RAW_BYTES, rc, cas, cookie);
}

ENGINE_ERROR_CODE
EventuallyPersistentEngine::changeTapVBFilter(const void *cookie,
                                       protocol_binary_request_header *request,
                                              ADD_RESPONSE response) {
    protocol_binary_request_no_extras *req =
                                   (protocol_binary_request_no_extras*)request;

    uint64_t cas = ntohll(req->message.header.request.cas);
    uint16_t keylen = ntohs(req->message.header.request.keylen);
    const char *ptr = ((char*)req) + sizeof(req->message.header);
    std::string tap_name = "eq_tapq:";
    tap_name.append(std::string(ptr, keylen));

    const char *msg = NULL;
    protocol_binary_response_status rv = PROTOCOL_BINARY_RESPONSE_SUCCESS;
    size_t nuserdata = ntohl(req->message.header.request.bodylen) - keylen;
    uint16_t nvbuckets = 0;

    if (nuserdata < sizeof(nvbuckets)) {
        msg = "Number of vbuckets is missing";
        rv = PROTOCOL_BINARY_RESPONSE_EINVAL;
    } else {
        ptr += keylen;
        memcpy(&nvbuckets, ptr, sizeof(nvbuckets));
        nuserdata -= sizeof(nvbuckets);
        ptr += sizeof(nvbuckets);
        nvbuckets = ntohs(nvbuckets);
        if (nvbuckets > 0) {
            if (nuserdata <
                ((sizeof(uint16_t) + sizeof(uint64_t)) * nvbuckets)) {
                msg =
                   "Number of (vbucket id, checkpoint id) pair is not matched";
                rv = PROTOCOL_BINARY_RESPONSE_EINVAL;
            } else {
                std::vector<uint16_t> vbuckets;
                std::map<uint16_t, uint64_t> checkpointIds;
                for (uint16_t i = 0; i < nvbuckets; ++i) {
                    uint16_t vbid;
                    uint64_t chkid;
                    memcpy(&vbid, ptr, sizeof(vbid));
                    ptr += sizeof(uint16_t);
                    memcpy(&chkid, ptr, sizeof(chkid));
                    ptr += sizeof(uint64_t);
                    vbuckets.push_back(ntohs(vbid));
                    checkpointIds[ntohs(vbid)] = ntohll(chkid);
                }
                if (!tapConnMap->changeVBucketFilter(tap_name, vbuckets,
                                                     checkpointIds)) {
                    msg = "TAP producer not exist!!!";
                    rv = PROTOCOL_BINARY_RESPONSE_EINVAL;
                }
            }
        } else {
            msg = "Number of vbuckets should be greater than 0";
            rv = PROTOCOL_BINARY_RESPONSE_EINVAL;
        }
    }

    return sendResponse(response, NULL, 0, NULL, 0,
                        msg, msg ? static_cast<uint16_t>(strlen(msg)) : 0,
                        PROTOCOL_BINARY_RAW_BYTES,
                        static_cast<uint16_t>(rv),
                        cas, cookie);
}

ENGINE_ERROR_CODE
EventuallyPersistentEngine::handleTrafficControlCmd(const void *cookie,
                                       protocol_binary_request_header *request,
                                       ADD_RESPONSE response)
{
    std::stringstream msg;
    int16_t status = PROTOCOL_BINARY_RESPONSE_SUCCESS;

    switch (request->request.opcode) {
    case PROTOCOL_BINARY_CMD_ENABLE_TRAFFIC:
        if (epstore->isWarmingUp()) {
            // engine is still warming up, do not turn on data traffic yet
            msg << "Persistent engine is still warming up!";
            status = PROTOCOL_BINARY_RESPONSE_ETMPFAIL;
        } else {
            if (enableTraffic(true)) {
                msg << "Data traffic to persistence engine is enabled";
            } else {
                msg <<
                      "Data traffic to persistence engine was already enabled";
            }
        }
        break;
    case PROTOCOL_BINARY_CMD_DISABLE_TRAFFIC:
        if (enableTraffic(false)) {
            msg << "Data traffic to persistence engine is disabled";
        } else {
            msg << "Data traffic to persistence engine was already disabled";
        }
        break;
    default:
        msg << "Unknown traffic control opcode: " << request->request.opcode;
        status = PROTOCOL_BINARY_RESPONSE_UNKNOWN_COMMAND;
    }

    return sendResponse(response, NULL, 0, NULL, 0,
                        msg.str().c_str(), msg.str().length(),
                        PROTOCOL_BINARY_RAW_BYTES,
                        status, 0, cookie);
}

ENGINE_ERROR_CODE
EventuallyPersistentEngine::doDcpVbTakeoverStats(const void *cookie,
                                                 ADD_STAT add_stat,
                                                 std::string &key,
                                                 uint16_t vbid) {
    RCPtr<VBucket> vb = getVBucket(vbid);
    if (!vb) {
        return ENGINE_NOT_MY_VBUCKET;
    }

    std::string dcpName("eq_dcpq:");
    dcpName.append(key);

    const connection_t &conn = dcpConnMap_->findByName(dcpName);
    if (!conn) {
        size_t vb_items = vb->getNumItems(epstore->getItemEvictionPolicy());

        size_t del_items = 0;
        const VBucketMap &vbMap = epstore->getVBuckets();

        /* Get stats from KV Store only when the vbucket database
         * file has already been created.
         */
        if (!vbMap.isBucketCreation(vbid)) {
            del_items = epstore->getRWUnderlying(vbid)->
                                           getNumPersistedDeletes(vbid);
        }
        size_t chk_items = vb_items > 0 ?
                           vb->checkpointManager.getNumOpenChkItems() : 0;
        add_casted_stat("status", "does_not_exist", add_stat, cookie);
        add_casted_stat("on_disk_deletes", del_items, add_stat, cookie);
        add_casted_stat("vb_items", vb_items, add_stat, cookie);
        add_casted_stat("chk_items", chk_items, add_stat, cookie);
        add_casted_stat("estimate", vb_items + del_items, add_stat, cookie);
        return ENGINE_SUCCESS;
    }

    DcpProducer* producer = dynamic_cast<DcpProducer*>(conn.get());
    if (!producer) {
        return ENGINE_KEY_ENOENT;
    }
    producer->addTakeoverStats(add_stat, cookie, vbid);

    return ENGINE_SUCCESS;
}

ENGINE_ERROR_CODE
EventuallyPersistentEngine::doTapVbTakeoverStats(const void *cookie,
                                                 ADD_STAT add_stat,
                                                 std::string &key,
                                                 uint16_t vbid) {
    RCPtr<VBucket> vb = getVBucket(vbid);
    if (!vb) {
        return ENGINE_NOT_MY_VBUCKET;
    }
    std::string tapName("eq_tapq:");
    tapName.append(key);
    size_t vb_items = vb->getNumItems(epstore->getItemEvictionPolicy());
    size_t del_items = epstore->getRWUnderlying(vbid)->
                                           getNumPersistedDeletes(vbid);

    add_casted_stat("name", tapName, add_stat, cookie);

    uint64_t total;
    uint64_t chk_items;
    if (key.length() == 0 || !tapConnMap->findByName(tapName)) {
        chk_items = vb_items > 0 ?
                    vb->checkpointManager.getNumOpenChkItems() : 0;
        total = vb_items + del_items + chk_items;
        add_casted_stat("status", "does_not_exist", add_stat, cookie);
    } else {
        if (tapConnMap->isBackfillCompleted(tapName)) {
            chk_items = vb_items > 0 ?
                vb->checkpointManager.getNumItemsForCursor(tapName) : 0;
            total = chk_items;
            add_casted_stat("status", "backfill completed", add_stat, cookie);
        } else {
            chk_items = vb_items > 0 ?
                        vb->checkpointManager.getNumOpenChkItems() : 0;
            total = vb_items + del_items + chk_items;
            add_casted_stat("status", "backfilling", add_stat, cookie);
        }
    }

    add_casted_stat("estimate", total, add_stat, cookie);
    add_casted_stat("on_disk_deletes", del_items, add_stat, cookie);
    add_casted_stat("chk_items", chk_items, add_stat, cookie);
    add_casted_stat("vb_items", vb_items, add_stat, cookie);

    return ENGINE_SUCCESS;
}

ENGINE_ERROR_CODE
EventuallyPersistentEngine::returnMeta(const void* cookie,
                                  protocol_binary_request_return_meta *request,
                                  ADD_RESPONSE response) {
    uint8_t extlen = request->message.header.request.extlen;
    uint16_t keylen = ntohs(request->message.header.request.keylen);
    if (extlen != 12 || request->message.header.request.keylen == 0) {
        return sendResponse(response, NULL, 0, NULL, 0, NULL, 0,
                            PROTOCOL_BINARY_RAW_BYTES,
                            PROTOCOL_BINARY_RESPONSE_EINVAL, 0, cookie);
    }

    if (isDegradedMode()) {
        return sendResponse(response, NULL, 0, NULL, 0, NULL, 0,
                            PROTOCOL_BINARY_RAW_BYTES,
                            PROTOCOL_BINARY_RESPONSE_ETMPFAIL,
                            0, cookie);
    }

    uint8_t *key = request->bytes + sizeof(request->bytes);
    uint16_t vbucket = ntohs(request->message.header.request.vbucket);
    uint32_t bodylen = ntohl(request->message.header.request.bodylen);
    uint64_t cas = ntohll(request->message.header.request.cas);
    uint8_t datatype = request->message.header.request.datatype;
    uint32_t mutate_type = ntohl(request->message.body.mutation_type);
    uint32_t flags = ntohl(request->message.body.flags);
    uint32_t exp = ntohl(request->message.body.expiration);
    exp = exp == 0 ? 0 : ep_abs_time(ep_reltime(exp));
    size_t vallen = bodylen - keylen - extlen;
    uint64_t seqno;

    ENGINE_ERROR_CODE ret = ENGINE_EINVAL;
    if (mutate_type == SET_RET_META || mutate_type == ADD_RET_META) {
        uint8_t *dta = key + keylen;

        if (!isDatatypeSupported(cookie)) {
            const int len = vallen;
            const unsigned char *data = (const unsigned char*) dta;
            if (checkUTF8JSON(data, len)) {
                datatype = PROTOCOL_BINARY_DATATYPE_JSON;
            }
        }

        uint8_t ext_meta[1];
        uint8_t ext_len = EXT_META_LEN;
        *(ext_meta) = datatype;
        Item *itm = new Item(key, keylen, flags, exp, dta, vallen, ext_meta,
                             ext_len, cas, -1, vbucket);

        if (!itm) {
            return sendResponse(response, NULL, 0, NULL, 0, NULL, 0,
                                PROTOCOL_BINARY_RAW_BYTES,
                                PROTOCOL_BINARY_RESPONSE_ENOMEM, 0, cookie);
        }

        if (mutate_type == SET_RET_META) {
            ret = epstore->set(*itm, cookie);
        } else {
            ret = epstore->add(*itm, cookie);
        }
        if (ret == ENGINE_SUCCESS) {
            ++stats.numOpsSetRetMeta;
        }
        cas = itm->getCas();
        seqno = htonll(itm->getRevSeqno());
        delete itm;
    } else if (mutate_type == DEL_RET_META) {
        ItemMetaData itm_meta;
        mutation_descr_t mut_info;
        std::string key_str(reinterpret_cast<char*>(key), keylen);
        ret = epstore->deleteItem(key_str, &cas, vbucket, cookie, false,
                                  &itm_meta, &mut_info);
        if (ret == ENGINE_SUCCESS) {
            ++stats.numOpsDelRetMeta;
        }
        flags = itm_meta.flags;
        exp = itm_meta.exptime;
        cas = itm_meta.cas;
        seqno = htonll(itm_meta.revSeqno);
    } else {
        return sendResponse(response, NULL, 0, NULL, 0, NULL, 0,
                            PROTOCOL_BINARY_RAW_BYTES,
                            PROTOCOL_BINARY_RESPONSE_EINVAL, 0, cookie);
    }

    if (ret == ENGINE_NOT_MY_VBUCKET) {
        return sendNotMyVBucketResponse(response, cookie, cas);
    } else if (ret == ENGINE_EWOULDBLOCK) {
        return ret;
    } else if (ret != ENGINE_SUCCESS) {
        protocol_binary_response_status rc =
                            engine_error_2_protocol_error(ret);
        return sendResponse(response, NULL, 0, NULL, 0, NULL, 0,
                            PROTOCOL_BINARY_RAW_BYTES, rc, 0, cookie);
    }

    uint8_t meta[16];
    exp = htonl(exp);
    memcpy(meta, &flags, 4);
    memcpy(meta + 4, &exp, 4);
    memcpy(meta + 8, &seqno, 8);

    return sendResponse(response, NULL, 0, (const void *)meta, 16, NULL, 0,
                        datatype, PROTOCOL_BINARY_RESPONSE_SUCCESS, cas,
                        cookie);
}

ENGINE_ERROR_CODE
EventuallyPersistentEngine::setClusterConfig(const void* cookie,
                           protocol_binary_request_set_cluster_config *request,
                           ADD_RESPONSE response) {

    uint64_t cas = ntohll(request->message.header.request.cas);
    uint32_t bodylen = ntohl(request->message.header.request.bodylen);
    {
        try {
            LockHolder lh(clusterConfig.lock);
            const uint8_t* body = request->bytes + sizeof(request->message.header);
            clusterConfig.config.assign(body, body + bodylen);
        } catch (std::bad_alloc& e) {
            LOG(EXTENSION_LOG_WARNING,
                "Failed to update cluster configuration - %s", e.what());
            return sendResponse(response, nullptr, 0, nullptr, 0, nullptr, 0,
                                PROTOCOL_BINARY_RAW_BYTES,
                                PROTOCOL_BINARY_RESPONSE_ENOMEM, cas, cookie);
        }
    }

    // clusterConfig is opaque to ep-engine, but it /should/ be in JSON, as
    // that's what the clients expect. Attempt to parse it and log the revision.
    bool found_rev = false;
    cJSON* json = cJSON_Parse(clusterConfig.config.c_str());
    if (json != nullptr) {
        cJSON* rev = cJSON_GetObjectItem(json, "rev");
        if (rev != nullptr) {
            found_rev = true;
            char* rev_string = cJSON_PrintUnformatted(rev);
            LOG(EXTENSION_LOG_NOTICE,
                "Updated cluster configuration. New revision: %s", rev_string);
            cJSON_Free(rev_string);
        }
        cJSON_Delete(json);
    }

    if (!found_rev) {
        // Failed to parse. Hail Mary time, let's just print the first 100
        // bytes which hopefully includes helpful identifying information.
        const int CONFIG_LIMIT = 100;
        if (clusterConfig.config.size() > CONFIG_LIMIT) {
            LOG(EXTENSION_LOG_WARNING, "Updated cluster configuration. "
                "Failed to parse JSON config - first %d bytes: '%.*s'...\n",
                CONFIG_LIMIT, CONFIG_LIMIT, clusterConfig.config.data());
        }
    }

    return sendResponse(response, NULL, 0, NULL, 0, NULL, 0,
                        PROTOCOL_BINARY_RAW_BYTES,
                        PROTOCOL_BINARY_RESPONSE_SUCCESS, cas, cookie);
}

ENGINE_ERROR_CODE
EventuallyPersistentEngine::getClusterConfig(const void* cookie,
                            protocol_binary_request_get_cluster_config*,
                            ADD_RESPONSE response) {
    LockHolder lh(clusterConfig.lock);
    return sendResponse(response, NULL, 0, NULL, 0, clusterConfig.config.data(),
                        clusterConfig.config.size(), PROTOCOL_BINARY_RAW_BYTES,
                        PROTOCOL_BINARY_RESPONSE_SUCCESS, 0, cookie);
}

/**
 * Callback class used by AllKeysAPI, for caching fetched keys
 *
 * As by default (or in most cases), number of keys is 1000,
 * and an average key could be 32B in length, initialize buffersize of
 * allKeys to 34000 (1000 * 32 + 1000 * 2), the additional 2 bytes per
 * key is for the keylength.
 *
 * This initially allocated buffersize is doubled whenever the length
 * of the buffer holding all the keys, crosses the buffersize.
 */
class AllKeysCallback : public Callback<uint16_t&, char*&> {
public:
    AllKeysCallback() {
        length = 0;
        buffersize = (avgKeySize + sizeof(uint16_t)) * expNumKeys;
        buffer = (char *) malloc(buffersize);
    }

    ~AllKeysCallback() {
        free(buffer);
    }

    void callback(uint16_t& len, char*& buf) {
        if (length + len + sizeof(uint16_t) > buffersize) {
            buffersize *= 2;
            char *temp = (char *) malloc (buffersize);
            memcpy (temp, buffer, length);
            free (buffer);
            buffer = temp;
        }
        len = htons(len);
        memcpy (buffer + length, &len, sizeof(uint16_t));
        len = ntohs(len);
        memcpy (buffer + length + sizeof(uint16_t), buf, len);
        length += len + sizeof(uint16_t);
    }

    char* getAllKeysPtr() { return buffer; }
    uint64_t getAllKeysLen() { return length; }

private:
    uint64_t length;
    uint64_t buffersize;
    char *buffer;

    static const int avgKeySize = 32;
    static const int expNumKeys = 1000;

};

/*
 * Task that fetches all_docs and returns response,
 * runs in background.
 */
class FetchAllKeysTask : public GlobalTask {
public:
    FetchAllKeysTask(EventuallyPersistentEngine *e, const void *c,
                     ADD_RESPONSE resp, const std::string &start_key_,
                     uint16_t vbucket, uint32_t count_, const Priority &p) :
        GlobalTask(e, p, 0, false), engine(e), cookie(c),
        response(resp), start_key(start_key_), vbid(vbucket),
        count(count_) { }

    std::string getDescription() {
        return std::string("Running the ALL_DOCS api on vbucket: %d", vbid);
    }

    bool run() {
        ENGINE_ERROR_CODE err;
        if (engine->getEpStore()->getVBuckets().isBucketCreation(vbid)) {
            // Returning an empty packet with a SUCCESS response as
            // there aren't any keys during the vbucket file creation.
            err = sendResponse(response, NULL, 0, NULL, 0, NULL, 0,
                               PROTOCOL_BINARY_RAW_BYTES,
                               PROTOCOL_BINARY_RESPONSE_SUCCESS, 0,
                               cookie);
        } else {
            std::shared_ptr<Callback<uint16_t&, char*&> > cb(new AllKeysCallback());
            err = engine->getEpStore()->getROUnderlying(vbid)->getAllKeys(
                                                    vbid, start_key, count, cb);
            if (err == ENGINE_SUCCESS) {
                err =  sendResponse(response, NULL, 0, NULL, 0,
                                    ((AllKeysCallback*)cb.get())->getAllKeysPtr(),
                                    ((AllKeysCallback*)cb.get())->getAllKeysLen(),
                                    PROTOCOL_BINARY_RAW_BYTES,
                                    PROTOCOL_BINARY_RESPONSE_SUCCESS, 0,
                                    cookie);
            }
        }
        engine->addLookupAllKeys(cookie, err);
        engine->notifyIOComplete(cookie, err);
        return false;
    }

private:
    EventuallyPersistentEngine *engine;
    const void *cookie;
    ADD_RESPONSE response;
    std::string start_key;
    uint16_t vbid;
    uint32_t count;
};

ENGINE_ERROR_CODE
EventuallyPersistentEngine::getAllKeys(const void* cookie,
                                protocol_binary_request_get_keys *request,
                                ADD_RESPONSE response) {

    LockHolder lh(lookupMutex);
    std::unordered_map<const void*, ENGINE_ERROR_CODE>::iterator it =
        allKeysLookups.find(cookie);
    if (it != allKeysLookups.end()) {
        ENGINE_ERROR_CODE err = it->second;
        allKeysLookups.erase(it);
        return err;
    }
    lh.unlock();

    uint16_t vbucket = ntohs(request->message.header.request.vbucket);
    RCPtr<VBucket> vb = getVBucket(vbucket);

    if (!vb) {
        return ENGINE_NOT_MY_VBUCKET;
    }

    ReaderLockHolder rlh(vb->getStateLock());
    if (vb->getState() != vbucket_state_active) {
        return ENGINE_NOT_MY_VBUCKET;
    }
    //key: key, ext: no. of keys to fetch, sorting-order
    uint16_t keylen = ntohs(request->message.header.request.keylen);
    uint8_t extlen = request->message.header.request.extlen;

    uint32_t count = 1000;

    if (extlen > 0) {
        if (extlen != sizeof(uint32_t)) {
            return ENGINE_EINVAL;
        }
        memcpy(&count, request->bytes + sizeof(request->bytes),
               sizeof(uint32_t));
        count = ntohl(count);
    }

    if (keylen == 0) {
        LOG(EXTENSION_LOG_WARNING, "No key passed as argument for getAllKeys");
        return ENGINE_EINVAL;
    }
    char *keyptr = (char*)(request->bytes + sizeof(request->bytes) + extlen);
    std::string start_key(keyptr, keylen);

    ExTask task = new FetchAllKeysTask(this, cookie, response, start_key,
                                       vbucket, count,
                                       Priority::BgFetcherPriority);
    ExecutorPool::get()->schedule(task, READER_TASK_IDX);
    return ENGINE_EWOULDBLOCK;
}

ENGINE_ERROR_CODE EventuallyPersistentEngine::getRandomKey(const void *cookie,
                                                       ADD_RESPONSE response) {
    GetValue gv(epstore->getRandomKey());
    ENGINE_ERROR_CODE ret = gv.getStatus();

    if (ret == ENGINE_SUCCESS) {
        Item *it = gv.getValue();
        const std::string &key  = it->getKey();
        uint32_t flags = it->getFlags();
        ret = sendResponse(response, static_cast<const void *>(key.data()),
                           it->getNKey(),
                           (const void *)&flags, sizeof(uint32_t),
                           static_cast<const void *>(it->getData()),
                           it->getNBytes(), it->getDataType(),
                           PROTOCOL_BINARY_RESPONSE_SUCCESS, it->getCas(),
                           cookie);
        delete it;
    }

    return ret;
}

ENGINE_ERROR_CODE EventuallyPersistentEngine::getAdjustedTime(
                             const void *cookie,
                             protocol_binary_request_get_adjusted_time *request,
                             ADD_RESPONSE response) {

    uint16_t vbucket = ntohs(request->message.header.request.vbucket);
    RCPtr<VBucket> vb = getVBucket(vbucket);
    if (!vb) {
        return sendNotMyVBucketResponse(response, cookie, 0);
    }
    // Will return the vbucket's adjusted time, only if
    // time synchronization for the vbucket is enabled
    if (vb->isTimeSyncEnabled()) {
        int64_t adjusted_time = gethrtime() + vb->getDriftCounter();
        adjusted_time = htonll(adjusted_time);
        return sendResponse(response, NULL, 0, NULL, 0,
                            (const void *)&adjusted_time, sizeof(int64_t),
                            PROTOCOL_BINARY_RAW_BYTES,
                            PROTOCOL_BINARY_RESPONSE_SUCCESS, 0, cookie);
    } else {
        return sendResponse(response, NULL, 0, NULL, 0, NULL, 0,
                            PROTOCOL_BINARY_RAW_BYTES,
                            PROTOCOL_BINARY_RESPONSE_NOT_SUPPORTED, 0,
                            cookie);
    }
}

ENGINE_ERROR_CODE EventuallyPersistentEngine::setDriftCounterState(
                       const void *cookie,
                       protocol_binary_request_set_drift_counter_state *request,
                       ADD_RESPONSE response) {

    uint16_t vbucket = ntohs(request->message.header.request.vbucket);
    RCPtr<VBucket> vb = getVBucket(vbucket);
    if (!vb) {
        return sendNotMyVBucketResponse(response, cookie, 0);
    }
    int64_t initialDriftCount = ntohll(request->message.body.initial_drift);
    uint8_t timeSync = request->message.body.time_sync;

    int64_t last_seqno = vb->setDriftCounterState(initialDriftCount, timeSync);
    last_seqno = htonll(last_seqno);
    return sendResponse(response, NULL, 0, NULL, 0,
                        (const void *)&last_seqno, sizeof(int64_t),
                        PROTOCOL_BINARY_RAW_BYTES,
                        PROTOCOL_BINARY_RESPONSE_SUCCESS, 0 , cookie);
}

ENGINE_ERROR_CODE EventuallyPersistentEngine::dcpOpen(const void* cookie,
                                                       uint32_t opaque,
                                                       uint32_t seqno,
                                                       uint32_t flags,
                                                       void *stream_name,
                                                       uint16_t nname)
{
    (void) opaque;
    (void) seqno;
    std::string connName(static_cast<const char*>(stream_name), nname);

    if (reserveCookie(cookie) != ENGINE_SUCCESS) {
        LOG(EXTENSION_LOG_WARNING, "Cannot create DCP connection because cookie"
            "cannot be reserved");
        return ENGINE_DISCONNECT;
    }

    if (getEngineSpecific(cookie) != NULL) {
        LOG(EXTENSION_LOG_WARNING, "Cannot open DCP connection as another"
            " connection exists on the same socket");
        return ENGINE_DISCONNECT;
    }

    ConnHandler *handler = NULL;
    if (flags & DCP_OPEN_PRODUCER) {
        handler = dcpConnMap_->newProducer(cookie, connName, false);
    } else if (flags & DCP_OPEN_NOTIFIER) {
        handler = dcpConnMap_->newProducer(cookie, connName, true);
    } else {
        handler = dcpConnMap_->newConsumer(cookie, connName);
    }

    if (handler == nullptr) {
        throw std::logic_error("EPEngine::dcpOpen: failed to create a handler");
    }
    storeEngineSpecific(cookie, handler);

    return ENGINE_SUCCESS;
}

ENGINE_ERROR_CODE EventuallyPersistentEngine::dcpAddStream(const void* cookie,
                                                           uint32_t opaque,
                                                           uint16_t vbucket,
                                                           uint32_t flags)
{
    ENGINE_ERROR_CODE errCode = ENGINE_DISCONNECT;
    ConnHandler* conn = getConnHandler(cookie);
    if (conn) {
        errCode = dcpConnMap_->addPassiveStream(*conn, opaque, vbucket, flags);
    }
    return errCode;
}

ConnHandler* EventuallyPersistentEngine::getConnHandler(const void *cookie) {
    void* specific = getEngineSpecific(cookie);
    ConnHandler* handler = reinterpret_cast<ConnHandler*>(specific);
    if (!handler) {
        LOG(EXTENSION_LOG_WARNING, "Invalid streaming connection");
    }
    return handler;
}

void EventuallyPersistentEngine::handleDisconnect(const void *cookie) {
    tapConnMap->disconnect(cookie);
    dcpConnMap_->disconnect(cookie);
    /**
     * Decrement session_cas's counter, if the connection closes
     * before a control command (that returned ENGINE_EWOULDBLOCK
     * the first time) makes another attempt.
     *
     * Commands to be considered: DEL_VBUCKET, COMPACT_DB
     */
    if (getEngineSpecific(cookie) != NULL) {
        uint8_t opcode = getOpcodeIfEwouldblockSet(cookie);
        switch(opcode) {
            case PROTOCOL_BINARY_CMD_DEL_VBUCKET:
            case PROTOCOL_BINARY_CMD_COMPACT_DB:
                {
                    decrementSessionCtr();
                    storeEngineSpecific(cookie, NULL);
                    break;
                }
            default:
                break;
        }
    }
}

ENGINE_ERROR_CODE EventuallyPersistentEngine::getAllVBucketSequenceNumbers(
                                    const void *cookie,
                                    protocol_binary_request_header *request,
                                    ADD_RESPONSE response) {
    protocol_binary_request_get_all_vb_seqnos *req =
        reinterpret_cast<protocol_binary_request_get_all_vb_seqnos*>(request);

    // if extlen (hence bodylen) is non-zero, it limits the result to only
    // include the vbuckets in the specified vbucket state.
    size_t bodylen = ntohl(req->message.header.request.bodylen);

    vbucket_state_t reqState = static_cast<vbucket_state_t>(0);;
    if (bodylen != 0) {
        memcpy(&reqState, &req->message.body.state, sizeof(reqState));
        reqState = static_cast<vbucket_state_t>(ntohl(reqState));
    }

    std::vector<uint8_t> payload;
    auto vbuckets = epstore->getVBuckets().getBuckets();

    /* Reserve a buffer that's big enough to hold all of them (we might
     * not use all of them. Each entry in the array occupies 10 bytes
     * (two bytes vbucket id followed by 8 bytes sequence number)
     */
    try {
        payload.reserve(vbuckets.size() * (sizeof(uint16_t) + sizeof(uint64_t)));
    } catch (std::bad_alloc) {
        return sendResponse(response, 0, 0, 0, 0, 0, 0,
                            PROTOCOL_BINARY_RAW_BYTES,
                            PROTOCOL_BINARY_RESPONSE_ENOMEM, 0,
                            cookie);
    }

    for (auto id : vbuckets) {
        RCPtr<VBucket> vb = getVBucket(id);
        if (vb) {
            auto state = vb->getState();
            bool getSeqnoForThisVb = false;
            if (reqState) {
                getSeqnoForThisVb = (reqState == state);
            } else {
                getSeqnoForThisVb = (state == vbucket_state_active) ||
                                    (state == vbucket_state_replica) ||
                                    (state == vbucket_state_pending);
            }
            if (getSeqnoForThisVb) {
                uint16_t vbid = htons(static_cast<uint16_t>(id));
                uint64_t highSeqno;
                if (vb->getState() == vbucket_state_active) {
                    highSeqno = htonll(vb->getHighSeqno());
                } else {
                    highSeqno = htonll(vb->checkpointManager.getLastClosedChkBySeqno());
                }
                auto offset = payload.size();
                payload.resize(offset + sizeof(vbid) + sizeof(highSeqno));
                memcpy(payload.data() + offset, &vbid, sizeof(vbid));
                memcpy(payload.data() + offset + sizeof(vbid), &highSeqno,
                       sizeof(highSeqno));
            }
        }
    }

    return sendResponse(response,
                        0, 0, /* key */
                        0, 0, /* ext field */
                        payload.data(), payload.size(), /* value */
                        PROTOCOL_BINARY_RAW_BYTES,
                        PROTOCOL_BINARY_RESPONSE_SUCCESS, 0,
                        cookie);
}

void EventuallyPersistentEngine::updateDcpMinCompressionRatio(float value) {
    if (dcpConnMap_) {
        dcpConnMap_->updateMinCompressionRatioForProducers(value);
    }
}

ENGINE_ERROR_CODE EventuallyPersistentEngine::sendNotMyVBucketResponse(
        ADD_RESPONSE response, const void* cookie, uint64_t cas) {
    LockHolder lh(clusterConfig.lock);
    return sendResponse(response, nullptr, 0, nullptr, 0,
                        clusterConfig.config.data(),
                        clusterConfig.config.size(), PROTOCOL_BINARY_RAW_BYTES,
                        PROTOCOL_BINARY_RESPONSE_NOT_MY_VBUCKET, cas, cookie);
}

EventuallyPersistentEngine::~EventuallyPersistentEngine() {
    delete epstore;
    delete workload;
    delete dcpConnMap_;
    delete dcpFlowControlManager_;
    delete tapConnMap;
    delete tapConfig;
    delete checkpointConfig;
    delete replicationThrottle;
}

const std::string& EpEngineTaskable::getName() const {
    return myEngine->getName();
}

task_gid_t EpEngineTaskable::getGID() const {
    return reinterpret_cast<task_gid_t>(myEngine);
}

bucket_priority_t EpEngineTaskable::getWorkloadPriority() const {
    return myEngine->getWorkloadPriority();
}

void  EpEngineTaskable::setWorkloadPriority(bucket_priority_t prio) {
    myEngine->setWorkloadPriority(prio);
}

WorkLoadPolicy&  EpEngineTaskable::getWorkLoadPolicy(void) {
    return myEngine->getWorkLoadPolicy();
}

void EpEngineTaskable::logQTime(type_id_t taskType, hrtime_t enqTime) {
    myEngine->getEpStore()->logQTime(taskType, enqTime);
}

void EpEngineTaskable::logRunTime(type_id_t taskType, hrtime_t runTime) {
    myEngine->getEpStore()->logRunTime(taskType, runTime);
}<|MERGE_RESOLUTION|>--- conflicted
+++ resolved
@@ -4415,12 +4415,17 @@
     return ENGINE_SUCCESS;
 }
 
-void EventuallyPersistentEngine::addSeqnoVbStats(const void *cookie,
-                                                 ADD_STAT add_stat,
-                                                 const RCPtr<VBucket> &vb) {
+void EventuallyPersistentEngine::addSeqnoVbStats_UNLOCKED(const void *cookie,
+                                                          ADD_STAT add_stat,
+                                                          const RCPtr<VBucket> &vb) {
+    /**
+     * ReaderLock is to already be acquired for the vbucket stateLock
+     * before invoking this function.
+     */
     uint64_t relHighSeqno = vb->getHighSeqno();
     if (vb->getState() != vbucket_state_active) {
-        relHighSeqno = vb->checkpointManager.getLastClosedChkBySeqno();
+        snapshot_info_t info = vb->checkpointManager.getSnapshotInfo();
+        relHighSeqno = info.range.end;
     }
 
     char buffer[32];
@@ -4467,33 +4472,14 @@
             return ENGINE_NOT_MY_VBUCKET;
         }
 
-<<<<<<< HEAD
         ReaderLockHolder rlh(vb->getStateLock());
         if (vb->getState() == vbucket_state_dead) {
             return ENGINE_NOT_MY_VBUCKET;
         }
 
-        addSeqnoVbStats(cookie, add_stat, vb);
-=======
-        uint64_t relHighSeqno = vb->getHighSeqno();
-
-        ReaderLockHolder rlh(vb->getStateLock());
-        if (vb->getState() != vbucket_state_active) {
-            snapshot_info_t info = vb->checkpointManager.getSnapshotInfo();
-            relHighSeqno = info.range.end;
-        }
-
-        char buffer[32];
-        failover_entry_t entry = vb->failovers->getLatestEntry();
-        snprintf(buffer, sizeof(buffer), "vb_%d:high_seqno", vb->getId());
-        add_casted_stat(buffer, relHighSeqno, add_stat, cookie);
-        snprintf(buffer, sizeof(buffer), "vb_%d:abs_high_seqno", vb->getId());
-        add_casted_stat(buffer, vb->getHighSeqno(), add_stat, cookie);
-        snprintf(buffer, sizeof(buffer), "vb_%d:uuid", vb->getId());
-        add_casted_stat(buffer, entry.vb_uuid, add_stat, cookie);
-        snprintf(buffer, sizeof(buffer), "vb_%d:purge_seqno", vb->getId());
-        add_casted_stat(buffer, vb->getPurgeSeqno(), add_stat, cookie);
->>>>>>> 06be9e23
+
+        addSeqnoVbStats_UNLOCKED(cookie, add_stat, vb);
+
         return ENGINE_SUCCESS;
     }
 
@@ -4501,19 +4487,12 @@
     for (auto vbid : vbuckets) {
         RCPtr<VBucket> vb = getVBucket(vbid);
         if (vb) {
-<<<<<<< HEAD
             ReaderLockHolder rlh(vb->getStateLock());
             if (vb->getState() == vbucket_state_dead) {
                 continue;
-=======
-            uint64_t relHighSeqno = vb->getHighSeqno();
-            ReaderLockHolder rlh(vb->getStateLock());
-            if (vb->getState() != vbucket_state_active) {
-                snapshot_info_t info = vb->checkpointManager.getSnapshotInfo();
-                relHighSeqno = info.range.end;
->>>>>>> 06be9e23
-            }
-            addSeqnoVbStats(cookie, add_stat, vb);
+            }
+
+            addSeqnoVbStats_UNLOCKED(cookie, add_stat, vb);
         }
     }
     return ENGINE_SUCCESS;
