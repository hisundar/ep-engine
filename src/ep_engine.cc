--- conflicted
+++ resolved
@@ -1902,13 +1902,8 @@
     clusterConfig(), epstore(NULL), workload(NULL),
     workloadPriority(NO_BUCKET_PRIORITY),
     tapThrottle(NULL), getServerApiFunc(get_server_api),
-<<<<<<< HEAD
     dcpConnMap_(NULL), tapConnMap(NULL) ,tapConfig(NULL), checkpointConfig(NULL),
-    trafficEnabled(false), flushAllEnabled(false),startupTime(0)
-=======
-    dcpConnMap_(NULL), tapConnMap(NULL), tapConfig(NULL), checkpointConfig(NULL),
     trafficEnabled(false), flushAllEnabled(false), startupTime(0)
->>>>>>> 8939f833
 {
     interface.interface = 1;
     ENGINE_HANDLE_V1::get_info = EvpGetInfo;
