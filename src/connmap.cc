/* -*- Mode: C++; tab-width: 4; c-basic-offset: 4; indent-tabs-mode: nil -*- */
/*
 *     Copyright 2010 Couchbase, Inc
 *
 *   Licensed under the Apache License, Version 2.0 (the "License");
 *   you may not use this file except in compliance with the License.
 *   You may obtain a copy of the License at
 *
 *       http://www.apache.org/licenses/LICENSE-2.0
 *
 *   Unless required by applicable law or agreed to in writing, software
 *   distributed under the License is distributed on an "AS IS" BASIS,
 *   WITHOUT WARRANTIES OR CONDITIONS OF ANY KIND, either express or implied.
 *   See the License for the specific language governing permissions and
 *   limitations under the License.
 */

#include "config.h"

#include <algorithm>
#include <limits>
#include <queue>
#include <set>
#include <string>
#include <vector>

#include "connmap.h"
#include "executorthread.h"
#include "tapconnection.h"
#include "dcp/backfill-manager.h"
#include "dcp/consumer.h"
#include "dcp/producer.h"

size_t ConnMap::vbConnLockNum = 32;
const double ConnNotifier::DEFAULT_MIN_STIME = 1.0;
const uint32_t DcpConnMap::dbFileMem = 10 * 1024;
const uint16_t DcpConnMap::numBackfillsThreshold = 4096;
const uint8_t DcpConnMap::numBackfillsMemThreshold = 1;

/**
 * NonIO task to free the resource of a tap connection.
 */
class ConnectionReaperCallback : public GlobalTask {
public:
    ConnectionReaperCallback(EventuallyPersistentEngine &e, ConnMap& cm,
                             connection_t &conn)
        : GlobalTask(&e, Priority::TapConnectionReaperPriority),
          connMap(cm), connection(conn) {
        std::stringstream ss;
        ss << "Reaping tap or dcp connection: " << connection->getName();
        descr = ss.str();
    }

    bool run(void) {
        TapProducer *tp = dynamic_cast<TapProducer*>(connection.get());
        if (tp) {
            tp->clearQueues();
            connMap.removeVBConnections(connection);
        }
        return false;
    }

    std::string getDescription() {
        return descr;
    }

private:
    ConnMap &connMap;
    connection_t connection;
    std::string descr;
};

/**
 * A Callback task for Tap connection notifier
 */
class ConnNotifierCallback : public GlobalTask {
public:
    ConnNotifierCallback(EventuallyPersistentEngine *e, ConnNotifier *notifier)
    : GlobalTask(e, Priority::TapConnNotificationPriority),
      connNotifier(notifier) { }

    bool run(void) {
        return connNotifier->notifyConnections();
    }

    std::string getDescription() {
        if (connNotifier->getNotifierType() == TAP_CONN_NOTIFIER) {
            return std::string("TAP connection notifier");
        } else {
            return std::string("DCP connection notifier");
        }
    }

private:
    ConnNotifier *connNotifier;
};

void ConnNotifier::start() {
    bool inverse = false;
    pendingNotification.compare_exchange_strong(inverse, true);
    ExTask connotifyTask = new ConnNotifierCallback(&connMap.getEngine(), this);
    task = ExecutorPool::get()->schedule(connotifyTask, NONIO_TASK_IDX);
}

void ConnNotifier::stop() {
    bool inverse = true;
    pendingNotification.compare_exchange_strong(inverse, false);
    ExecutorPool::get()->cancel(task);
}

void ConnNotifier::notifyMutationEvent(void) {
    bool inverse = false;
    if (pendingNotification.compare_exchange_strong(inverse, true)) {
        ExecutorPool::get()->wake(task);
    }
}

void ConnNotifier::wake() {
    ExecutorPool::get()->wake(task);
}

bool ConnNotifier::notifyConnections() {
    bool inverse = true;
    pendingNotification.compare_exchange_strong(inverse, false);
    connMap.notifyAllPausedConnections();

    if (!pendingNotification.load()) {
        ExecutorPool::get()->snooze(task, DEFAULT_MIN_STIME);
        if (pendingNotification.load()) {
            // Check again if a new notification is arrived right before
            // calling snooze() above.
            ExecutorPool::get()->snooze(task, 0);
        }
    }

    return true;
}

/**
 * A task to manage connections.
 */
class ConnManager : public GlobalTask {
public:
    ConnManager(EventuallyPersistentEngine *e, ConnMap *cmap)
        : GlobalTask(e, Priority::TapConnMgrPriority, MIN_SLEEP_TIME, true),
          engine(e), connmap(cmap) { }

    bool run(void) {
        connmap->manageConnections();
        snooze(MIN_SLEEP_TIME);
        return !engine->getEpStats().isShutdown ||
               !connmap->isAllEmpty() ||
               !connmap->isDeadConnectionsEmpty();
    }

    std::string getDescription() {
        return std::string("Connection Manager");
    }

private:
    EventuallyPersistentEngine *engine;
    ConnMap *connmap;
};

class ConnMapValueChangeListener : public ValueChangedListener {
public:
    ConnMapValueChangeListener(TapConnMap &tc)
        : connmap_(tc) {
    }

    virtual void sizeValueChanged(const std::string &key, size_t value) {
        if (key.compare("tap_noop_interval") == 0) {
            connmap_.setNoopInterval(value);
        }
    }

private:
    TapConnMap &connmap_;
};

ConnMap::ConnMap(EventuallyPersistentEngine &theEngine)
    :  engine(theEngine) {

    Configuration &config = engine.getConfiguration();
    vbConnLocks = new SpinLock[vbConnLockNum];
    size_t max_vbs = config.getMaxVbuckets();
    for (size_t i = 0; i < max_vbs; ++i) {
        vbConns.push_back(std::list<connection_t>());
    }
}

void ConnMap::initialize(conn_notifier_type ntype) {
    connNotifier_ = new ConnNotifier(ntype, *this);
    connNotifier_->start();
    ExTask connMgr = new ConnManager(&engine, this);
    ExecutorPool::get()->schedule(connMgr, NONIO_TASK_IDX);
}

ConnMap::~ConnMap() {
    delete [] vbConnLocks;
    connNotifier_->stop();
    delete connNotifier_;
}

connection_t ConnMap::findByName(const std::string &name) {
    LockHolder lh(connsLock);
    return findByName_UNLOCKED(name);
}

connection_t ConnMap::findByName_UNLOCKED(const std::string&name) {
    connection_t rv(NULL);
    std::list<connection_t>::iterator iter;
    for (iter = all.begin(); iter != all.end(); ++iter) {
        if ((*iter)->getName() == name) {
            rv = *iter;
        }
    }
    return rv;
}

void ConnMap::notifyPausedConnection(connection_t conn, bool schedule) {
    if (engine.getEpStats().isShutdown) {
        return;
    }

    Notifiable* tp = dynamic_cast<Notifiable*>(conn.get());
    if (schedule) {
        if (tp && tp->isPaused() && conn->isReserved() &&
            tp->setNotificationScheduled(true)) {
            pendingNotifications.push(conn);
            connNotifier_->notifyMutationEvent(); // Wake up the connection notifier so that
                                                  // it can notify the event to a given
                                                  // paused connection.
        }
    } else {
        LockHolder rlh(releaseLock);
        if (tp && tp->isPaused() && conn->isReserved()) {
            engine.notifyIOComplete(conn->getCookie(), ENGINE_SUCCESS);
            tp->setNotifySent(true);
        }
    }
}

void ConnMap::notifyAllPausedConnections() {
    std::queue<connection_t> queue;
    pendingNotifications.getAll(queue);

    LockHolder rlh(releaseLock);
    while (!queue.empty()) {
        connection_t &conn = queue.front();
        Notifiable *tp = dynamic_cast<Notifiable*>(conn.get());
        if (tp) {
<<<<<<< HEAD
            if (tp->isPaused() && conn->isReserved()) {
                tp->setNotificationScheduled(false);
=======
            tp->setNotificationScheduled(false);
            if (tp->isPaused() && conn->isReserved()) {
>>>>>>> d4bd08b8
                engine.notifyIOComplete(conn->getCookie(), ENGINE_SUCCESS);
                tp->setNotifySent(true);
            }
        }
        queue.pop();
    }
}

bool ConnMap::notificationQueueEmpty() {
    return pendingNotifications.empty();
}

void ConnMap::updateVBConnections(connection_t &conn,
                                        const std::vector<uint16_t> &vbuckets)
{
    Producer *tp = dynamic_cast<Producer*>(conn.get());
    if (!tp) {
        return;
    }

    VBucketFilter new_filter(vbuckets);
    VBucketFilter diff = tp->getVBucketFilter().filter_diff(new_filter);
    const std::set<uint16_t> &vset = diff.getVBSet();

    for (std::set<uint16_t>::const_iterator it = vset.begin(); it != vset.end(); ++it) {
        size_t lock_num = (*it) % vbConnLockNum;
        SpinLockHolder lh (&vbConnLocks[lock_num]);
        // Remove the connection that is no longer for a given vbucket
        if (!tp->vbucketFilter.empty() && tp->vbucketFilter(*it)) {
            std::list<connection_t> &vb_conns = vbConns[*it];
            std::list<connection_t>::iterator itr = vb_conns.begin();
            for (; itr != vb_conns.end(); ++itr) {
                if (conn->getCookie() == (*itr)->getCookie()) {
                    vb_conns.erase(itr);
                    break;
                }
            }
        } else { // Add the connection to the vbucket replicator list.
            std::list<connection_t> &vb_conns = vbConns[*it];
            vb_conns.push_back(conn);
        }
    }
}

void ConnMap::removeVBConnections(connection_t &conn) {
    Producer *tp = dynamic_cast<Producer*>(conn.get());
    if (!tp) {
        return;
    }

    const std::set<uint16_t> &vset = tp->vbucketFilter.getVBSet();
    for (std::set<uint16_t>::const_iterator it = vset.begin(); it != vset.end(); ++it) {
        size_t lock_num = (*it) % vbConnLockNum;
        SpinLockHolder lh (&vbConnLocks[lock_num]);
        std::list<connection_t> &vb_conns = vbConns[*it];
        std::list<connection_t>::iterator itr = vb_conns.begin();
        for (; itr != vb_conns.end(); ++itr) {
            if (conn->getCookie() == (*itr)->getCookie()) {
                vb_conns.erase(itr);
                break;
            }
        }
    }
}

void ConnMap::addVBConnByVBId(connection_t &conn, int16_t vbid) {
    if (!conn.get()) {
        return;
    }

    size_t lock_num = vbid % vbConnLockNum;
    SpinLockHolder lh (&vbConnLocks[lock_num]);
    std::list<connection_t> &vb_conns = vbConns[vbid];
    vb_conns.push_back(conn);
}

void ConnMap::removeVBConnByVBId_UNLOCKED(connection_t &conn, int16_t vbid) {
    if (!conn.get()) {
        return;
    }

    std::list<connection_t> &vb_conns = vbConns[vbid];
    std::list<connection_t>::iterator itr = vb_conns.begin();
    for (; itr != vb_conns.end(); ++itr) {
        if (conn->getCookie() == (*itr)->getCookie()) {
            vb_conns.erase(itr);
            break;
        }
    }
}

void ConnMap::removeVBConnByVBId(connection_t &conn, int16_t vbid) {
    size_t lock_num = vbid % vbConnLockNum;
    SpinLockHolder lh (&vbConnLocks[lock_num]);
    removeVBConnByVBId_UNLOCKED(conn, vbid);
}


TapConnMap::TapConnMap(EventuallyPersistentEngine &e)
    : ConnMap(e), nextNoop_(0) {

    Configuration &config = engine.getConfiguration();
    noopInterval_ = config.getTapNoopInterval();
    config.addValueChangedListener("tap_noop_interval",
                                   new ConnMapValueChangeListener(*this));
}

TapConsumer *TapConnMap::newConsumer(const void* cookie)
{
    LockHolder lh(connsLock);
    TapConsumer *tc = new TapConsumer(engine, cookie, ConnHandler::getAnonName());
    connection_t tap(tc);
    LOG(EXTENSION_LOG_INFO, "%s created", tap->logHeader());
    all.push_back(tap);
    map_[cookie] = tap;
    return tc;
}

TapProducer *TapConnMap::newProducer(const void* cookie,
                                     const std::string &name,
                                     uint32_t flags,
                                     uint64_t backfillAge,
                                     int tapKeepAlive,
                                     const std::vector<uint16_t> &vbuckets,
                                     const std::map<uint16_t, uint64_t> &lastCheckpointIds)
{
    LockHolder lh(connsLock);
    TapProducer *producer(NULL);

    std::list<connection_t>::iterator iter;
    for (iter = all.begin(); iter != all.end(); ++iter) {
        producer = dynamic_cast<TapProducer*>((*iter).get());
        if (producer && producer->getName() == name) {
            producer->setExpiryTime((rel_time_t)-1);
            producer->reconnected();
            break;
        }
        else {
            producer = NULL;
        }
    }

    if (producer != NULL) {
        const void *old_cookie = producer->getCookie();
        if (old_cookie == NULL) {
            throw std::logic_error("TapConnMap::newProducer: current producer cookie is NULL");
        }
        map_.erase(old_cookie);

        if (tapKeepAlive == 0 || (producer->mayCompleteDumpOrTakeover() && producer->idle())) {
            LOG(EXTENSION_LOG_INFO,
                "%s keep alive timed out, should be nuked", producer->logHeader());
            producer->setName(ConnHandler::getAnonName());
            producer->setDisconnect(true);
            producer->setConnected(false);
            producer->setPaused(true);
            producer->setExpiryTime(ep_current_time() - 1);
            producer = NULL;
        }
        else {
            LOG(EXTENSION_LOG_INFO, "%s exists... grabbing the channel",
                producer->logHeader());
            // Create the dummy expired producer connection for the old connection cookie.
            // This dummy producer connection will be used for releasing the corresponding
            // memcached connection.

            // dliao: TODO no need to deal with tap or dcp separately here for the dummy?
            TapProducer *n = new TapProducer(engine,
                                             old_cookie,
                                             ConnHandler::getAnonName(),
                                             0);
            n->setDisconnect(true);
            n->setConnected(false);
            n->setPaused(true);
            n->setExpiryTime(ep_current_time() - 1);
            all.push_back(connection_t(n));
        }
    }

    bool reconnect = false;
    if (producer == NULL) {
        producer = new TapProducer(engine, cookie, name, flags);
        LOG(EXTENSION_LOG_INFO, "%s created", producer->logHeader());
        all.push_back(connection_t(producer));
    } else {
        producer->setCookie(cookie);
        producer->setReserved(true);
        producer->setConnected(true);
        producer->setDisconnect(false);
        reconnect = true;
    }
    producer->evaluateFlags();

    connection_t conn(producer);
    updateVBConnections(conn, vbuckets);

    producer->setFlagByteorderSupport((flags & TAP_CONNECT_TAP_FIX_FLAG_BYTEORDER) != 0);
    producer->setBackfillAge(backfillAge, reconnect);
    producer->setVBucketFilter(vbuckets);
    producer->registerCursor(lastCheckpointIds);

    if (reconnect) {
        producer->rollback();
    }

    map_[cookie] = conn;
    engine.storeEngineSpecific(cookie, producer);
    // Clear all previous session stats for this producer.
    clearPrevSessionStats(producer->getName());

    return producer;

}

void TapConnMap::manageConnections() {
    // To avoid connections to be stucked in a bogus state forever, we're going
    // to ping all connections that hasn't tried to walk the tap queue
    // for this amount of time..
    const int maxIdleTime = 5;

    bool addNoop = false;

    rel_time_t now = ep_current_time();
    if (now > nextNoop_ && noopInterval_ != (size_t)-1) {
        addNoop = true;
        nextNoop_ = now + noopInterval_;
    }

    std::list<connection_t> deadClients;

    LockHolder lh(connsLock);
    // We should pause unless we purged some connections or
    // all queues have items.
    getExpiredConnections_UNLOCKED(deadClients);

    // see if I have some channels that I have to signal..
    std::map<const void*, connection_t>::iterator iter;
    for (iter = map_.begin(); iter != map_.end(); ++iter) {
        TapProducer *tp = dynamic_cast<TapProducer*>(iter->second.get());
        if (tp != NULL) {
            if (tp->shouldDisconnect(now)) {
                LOG(EXTENSION_LOG_WARNING,
                    "%s Expired and ack windows is full. Disconnecting...",
                    tp->logHeader());
                tp->setDisconnect(true);
            } else if (addNoop) {
                tp->setTimeForNoop();
            }
        }
    }

    // Collect the list of connections that need to be signaled.
    std::list<connection_t> toNotify;
    for (iter = map_.begin(); iter != map_.end(); ++iter) {
        TapProducer *tp = dynamic_cast<TapProducer*>(iter->second.get());
        if (tp && (tp->isPaused() || tp->doDisconnect()) && !tp->isSuspended()
            && tp->isReserved()) {
            if (!tp->sentNotify() ||
                (tp->getLastWalkTime() + maxIdleTime < now)) {
                toNotify.push_back(iter->second);
            }
        }
    }

    lh.unlock();

    LockHolder rlh(releaseLock);
    std::list<connection_t>::iterator it;
    for (it = toNotify.begin(); it != toNotify.end(); ++it) {
        TapProducer *tp = dynamic_cast<TapProducer*>((*it).get());
        if (tp && tp->isReserved()) {
            engine.notifyIOComplete(tp->getCookie(), ENGINE_SUCCESS);
            tp->setNotifySent(true);
        }
    }

    // Delete all of the dead clients
    std::list<connection_t>::iterator ii;
    for (ii = deadClients.begin(); ii != deadClients.end(); ++ii) {
        LOG(EXTENSION_LOG_NOTICE, "Clean up \"%s\"", (*ii)->getName().c_str());
        (*ii)->releaseReference();
        TapProducer *tp = dynamic_cast<TapProducer*>((*ii).get());
        if (tp) {
            ExTask reapTask = new ConnectionReaperCallback(engine, *this, *ii);
            ExecutorPool::get()->schedule(reapTask, NONIO_TASK_IDX);
        }
    }
}

void TapConnMap::notifyVBConnections(uint16_t vbid)
{
    size_t lock_num = vbid % vbConnLockNum;
    SpinLockHolder lh(&vbConnLocks[lock_num]);

    std::list<connection_t> &conns = vbConns[vbid];
    std::list<connection_t>::iterator it = conns.begin();
    for (; it != conns.end(); ++it) {
        Notifiable *conn = dynamic_cast<Notifiable*>((*it).get());
        if (conn && conn->isPaused() && (*it)->isReserved() &&
            conn->setNotificationScheduled(true)) {
            pendingNotifications.push(*it);
            connNotifier_->notifyMutationEvent();
        }
    }
    lh.unlock();
}

void TapConnMap::incrBackfillRemaining(const std::string &name,
                                       size_t num_backfill_items) {
    LockHolder lh(connsLock);

    connection_t tc = findByName_UNLOCKED(name);
    if (tc.get()) {
        TapProducer *tp = dynamic_cast<TapProducer*>(tc.get());
        if (tp == nullptr) {
            throw std::logic_error(
                    "TapConnMap::incrBackfillRemaining: name (which is " + name +
                    ") refers to a connection_t which is not a TapProducer. "
                    "Connection logHeader is '" + tc.get()->logHeader() + "'");
        }
        tp->incrBackfillRemaining(num_backfill_items);
    }
}

ssize_t TapConnMap::backfillQueueDepth(const std::string &name) {
    ssize_t rv(-1);
    LockHolder lh(connsLock);

    connection_t tc = findByName_UNLOCKED(name);
    if (tc.get()) {
        TapProducer *tp = dynamic_cast<TapProducer*>(tc.get());
        if (tp == nullptr) {
            throw std::logic_error(
                    "TapConnMap::backfillQueueDepth: name (which is " + name +
                    ") refers to a connection_t which is not a TapProducer. "
                    "Connection logHeader is '" + tc.get()->logHeader() + "'");
        }
        rv = tp->getBackfillQueueSize();
    }

    return rv;
}

void TapConnMap::resetReplicaChain() {
    LockHolder lh(connsLock);
    rel_time_t now = ep_current_time();
    std::list<connection_t>::iterator it = all.begin();
    for (; it != all.end(); ++it) {
        connection_t &tc = *it;
        TapProducer *tp = dynamic_cast<TapProducer*>(tc.get());
        if (!(tp && (tp->isConnected() || tp->getExpiryTime() > now))) {
            continue;
        }
        LOG(EXTENSION_LOG_INFO, "%s Reset the replication chain",
            tp->logHeader());
        // Get the list of vbuckets that each TAP producer is replicating
        VBucketFilter vbfilter = tp->getVBucketFilter();
        std::vector<uint16_t> vblist (vbfilter.getVBSet().begin(), vbfilter.getVBSet().end());
        // TAP producer sends INITIAL_VBUCKET_STREAM messages to the destination to reset
        // replica vbuckets, and then backfills items to the destination.
        tp->scheduleBackfill(vblist);
        notifyPausedConnection(tp, true);
    }
}

bool TapConnMap::isBackfillCompleted(std::string &name) {
    LockHolder lh(connsLock);
    connection_t tc = findByName_UNLOCKED(name);
    if (tc.get()) {
        TapProducer *tp = dynamic_cast<TapProducer*>(tc.get());
        if (tp) {
            return tp->isBackfillCompleted();
        }
    }
    return false;
}

void TapConnMap::addFlushEvent() {
    LockHolder lh(connsLock);
    std::list<connection_t>::iterator iter;
    for (iter = all.begin(); iter != all.end(); iter++) {
        TapProducer *tp = dynamic_cast<TapProducer*>((*iter).get());
        if (tp && !tp->dumpQueue) {
            tp->flush();
        }
    }
}

void TapConnMap::scheduleBackfill(const std::set<uint16_t> &backfillVBuckets) {
    LockHolder lh(connsLock);
    rel_time_t now = ep_current_time();
    std::list<connection_t>::iterator it = all.begin();
    for (; it != all.end(); ++it) {
        connection_t &tc = *it;
        TapProducer *tp = dynamic_cast<TapProducer*>(tc.get());
        if (!(tp && (tp->isConnected() || tp->getExpiryTime() > now))) {
            continue;
        }

        std::vector<uint16_t> vblist;
        std::set<uint16_t>::const_iterator vb_it = backfillVBuckets.begin();
        for (; vb_it != backfillVBuckets.end(); ++vb_it) {
            if (tp->checkVBucketFilter(*vb_it)) {
                vblist.push_back(*vb_it);
            }
        }
        if (!vblist.empty()) {
            tp->scheduleBackfill(vblist);
            notifyPausedConnection(tp, true);
        }
    }
}

void TapConnMap::loadPrevSessionStats(const std::map<std::string, std::string> &session_stats) {
    LockHolder lh(connsLock);
    std::map<std::string, std::string>::const_iterator it =
        session_stats.find("ep_force_shutdown");

    if (it != session_stats.end()) {
        if (it->second.compare("true") == 0) {
            prevSessionStats.normalShutdown = false;
        }
    } else if (!session_stats.empty()) { // possible crash on the previous session.
        prevSessionStats.normalShutdown = false;
    }

    std::string tap_prefix("eq_tapq:");
    for (it = session_stats.begin(); it != session_stats.end(); ++it) {
        const std::string &stat_name = it->first;
        if (stat_name.substr(0, 8).compare(tap_prefix) == 0) {
            if (stat_name.find("backfill_completed") != std::string::npos ||
                stat_name.find("idle") != std::string::npos) {
                prevSessionStats.stats[stat_name] = it->second;
            }
        }
    }
}

bool TapConnMap::changeVBucketFilter(const std::string &name,
                                     const std::vector<uint16_t> &vbuckets,
                                     const std::map<uint16_t, uint64_t> &checkpoints) {
    bool rv = false;
    LockHolder lh(connsLock);
    connection_t tc = findByName_UNLOCKED(name);
    if (tc.get()) {
        TapProducer *tp = dynamic_cast<TapProducer*>(tc.get());
        if (tp && (tp->isConnected() || tp->getExpiryTime() > ep_current_time())) {
            LOG(EXTENSION_LOG_INFO, "%s Change the vbucket filter",
                tp->logHeader());
            updateVBConnections(tc, vbuckets);
            tp->setVBucketFilter(vbuckets, true);
            tp->registerCursor(checkpoints);
            rv = true;
            lh.unlock();
            notifyPausedConnection(tp, true);
        }
    }
    return rv;
}

bool TapConnMap::checkConnectivity(const std::string &name) {
    LockHolder lh(connsLock);
    rel_time_t now = ep_current_time();
    connection_t tc = findByName_UNLOCKED(name);
    if (tc.get()) {
        TapProducer *tp = dynamic_cast<TapProducer*>(tc.get());
        if (tp && (tp->isConnected() || tp->getExpiryTime() > now)) {
            return true;
        }
    }
    return false;
}

bool TapConnMap::closeConnectionByName(const std::string &name) {

    LockHolder lh(connsLock);
    return closeConnectionByName_UNLOCKED(name);
}

bool TapConnMap::mapped(connection_t &tc) {
    bool rv = false;
    std::map<const void*, connection_t>::iterator it;
    for (it = map_.begin(); it != map_.end(); ++it) {
        if (it->second.get() == tc.get()) {
            rv = true;
            break;
        }
    }
    return rv;
}

void TapConnMap::shutdownAllConnections() {
    LOG(EXTENSION_LOG_NOTICE, "Shutting down tap connections!");

    connNotifier_->stop();


    LockHolder lh(connsLock);
    std::vector<connection_t> toRelease(all.begin(), all.end());

    all.clear();
    map_.clear();

    lh.unlock();

    LockHolder rlh(releaseLock);
    for (auto &ii : toRelease) {
        LOG(EXTENSION_LOG_NOTICE, "Clean up \"%s\"", ii->getName().c_str());
        ii->releaseReference();
        TapProducer *tp = dynamic_cast<TapProducer*>(ii.get());
        if (tp) {
            tp->clearQueues();
        }
    }
}

void TapConnMap::disconnect(const void *cookie) {
    LockHolder lh(connsLock);

    Configuration& config = engine.getConfiguration();
    int tapKeepAlive = static_cast<int>(config.getTapKeepalive());
    std::map<const void*, connection_t>::iterator iter(map_.find(cookie));
    if (iter != map_.end()) {
        if (iter->second.get()) {
            rel_time_t now = ep_current_time();
            TapConsumer *tc = dynamic_cast<TapConsumer*>(iter->second.get());
            if (tc || iter->second->doDisconnect()) {
                iter->second->setExpiryTime(now - 1);
                LOG(EXTENSION_LOG_WARNING, "%s disconnected",
                    iter->second->logHeader());
            }
            else { // must be producer
                iter->second->setExpiryTime(now + tapKeepAlive);
                LOG(EXTENSION_LOG_WARNING,
                    "%s disconnected, keep alive for %d seconds",
                    iter->second->logHeader(), tapKeepAlive);
            }
            iter->second->setConnected(false);
        }
        else {
            LOG(EXTENSION_LOG_WARNING,
                "Found half-linked tap connection at: %p", cookie);
        }
        map_.erase(iter);
    }
}

bool TapConnMap::closeConnectionByName_UNLOCKED(const std::string &name) {
    bool rv = false;
    connection_t tc = findByName_UNLOCKED(name);
    if (tc.get()) {
        TapProducer *tp = dynamic_cast<TapProducer*>(tc.get());
        if (tp) {
            LOG(EXTENSION_LOG_WARNING, "%s Connection is closed by force",
                tp->logHeader());
            removeTapCursors_UNLOCKED(tp);

            tp->setExpiryTime(ep_current_time() - 1);
            tp->setName(ConnHandler::getAnonName());
            tp->setDisconnect(true);
            tp->setPaused(true);
            rv = true;
        }
    }
    return rv;
}

void TapConnMap::getExpiredConnections_UNLOCKED(std::list<connection_t> &deadClients) {
    rel_time_t now = ep_current_time();

    std::list<connection_t>::iterator iter;
    for (iter = all.begin(); iter != all.end();) {
        connection_t &tc = *iter;
        if (tc->isConnected()) {
            ++iter;
            continue;
        }

        TapProducer *tp = dynamic_cast<TapProducer*>(tc.get());

        bool is_dead = false;
        if (tc->getExpiryTime() <= now && !mapped(tc)) {
            if (tp) {
                if (!tp->isSuspended()) {
                    deadClients.push_back(tc);
                    removeTapCursors_UNLOCKED(tp);
                    iter = all.erase(iter);
                    is_dead = true;
                }
            } else {
                deadClients.push_back(tc);
                iter = all.erase(iter);
                is_dead = true;
            }
        }

        if (!is_dead) {
            ++iter;
        }
    }
}

void TapConnMap::removeTapCursors_UNLOCKED(TapProducer *tp) {
    // Remove all the checkpoint cursors belonging to the TAP connection.
    if (tp) {
        const VBucketMap &vbuckets = engine.getEpStore()->getVBuckets();
        // Remove all the cursors belonging to the TAP connection to be purged.
        for (VBucketMap::id_type vbid = 0; vbid < vbuckets.getSize(); ++vbid) {
            RCPtr<VBucket> vb = vbuckets.getBucket(vbid);
            if (!vb) {
                continue;
            }
            if (tp->vbucketFilter(vbid)) {
                LOG(EXTENSION_LOG_INFO,
                    "%s Remove the TAP cursor from vbucket %d",
                    tp->logHeader(), vbid);
                vb->checkpointManager.removeCursor(tp->getName());
            }
        }
    }
}

void CompleteBackfillTapOperation::perform(TapProducer *tc, void *) {
    tc->completeBackfill();
}

void CompleteDiskBackfillTapOperation::perform(TapProducer *tc, void *) {
    tc->completeDiskBackfill();
}

void ScheduleDiskBackfillTapOperation::perform(TapProducer *tc, void *) {
    tc->scheduleDiskBackfill();
}

void CompletedBGFetchTapOperation::perform(TapProducer *tc, Item *arg) {
    if (connToken != tc->getConnectionToken() && !tc->isReconnected()) {
        delete arg;
        return;
    }
    tc->completeBGFetchJob(arg, vbid, implicitEnqueue);
}

bool TAPSessionStats::wasReplicationCompleted(const std::string &name) const {
    bool rv = true;

    std::string backfill_stat(name + ":backfill_completed");
    std::map<std::string, std::string>::const_iterator it = stats.find(backfill_stat);
    if (it != stats.end() && (it->second == "false" || !normalShutdown)) {
        rv = false;
    }
    std::string idle_stat(name + ":idle");
    it = stats.find(idle_stat);
    if (it != stats.end() && (it->second == "false" || !normalShutdown)) {
        rv = false;
    }

    return rv;
}

void TAPSessionStats::clearStats(const std::string &name) {
    std::string backfill_stat(name + ":backfill_completed");
    stats.erase(backfill_stat);
    std::string idle_stat(name + ":idle");
    stats.erase(idle_stat);
}

DcpConnMap::DcpConnMap(EventuallyPersistentEngine &e)
    : ConnMap(e),
      aggrDcpConsumerBufferSize(0) {
    numActiveSnoozingBackfills = 0;
    updateMaxActiveSnoozingBackfills(engine.getEpStats().getMaxDataSize());
    minCompressionRatioForProducer.store(
                    engine.getConfiguration().getDcpMinCompressionRatio());
}

DcpConsumer *DcpConnMap::newConsumer(const void* cookie,
                                     const std::string &name)
{
    LockHolder lh(connsLock);

    std::string conn_name("eq_dcpq:");
    conn_name.append(name);

    const auto& iter = map_.find(cookie);
    if (iter != map_.end()) {
        iter->second->setDisconnect(true);
        LOG(EXTENSION_LOG_NOTICE,
            "Failed to create Dcp Consumer because connection "
            "(%p) already exists.", cookie);
        return nullptr;
    }

    /*
     *  If we request a connection of the same name then
     *  mark the existing connection as "want to disconnect".
     */
    for (const auto conn: all) {
        if (conn->getName() == conn_name) {
            conn->setDisconnect(true);
        }
    }

    DcpConsumer *dcp = new DcpConsumer(engine, cookie, conn_name);
    connection_t dc(dcp);
    LOG(EXTENSION_LOG_INFO, "%s Connection created", dc->logHeader());
    all.push_back(dc);
    map_[cookie] = dc;
    return dcp;

}

bool DcpConnMap::isPassiveStreamConnected_UNLOCKED(uint16_t vbucket) {
    std::list<connection_t>::iterator it;
    for(it = all.begin(); it != all.end(); it++) {
        DcpConsumer* dcpConsumer = dynamic_cast<DcpConsumer*>(it->get());
        if (dcpConsumer && dcpConsumer->isStreamPresent(vbucket)) {
                LOG(EXTENSION_LOG_DEBUG, "(vb %d) A DCP passive stream "
                    "is already exists for the vbucket in connection: %s",
                    vbucket, dcpConsumer->logHeader());
                return true;
        }
    }
    return false;
}

ENGINE_ERROR_CODE DcpConnMap::addPassiveStream(ConnHandler& conn,
                                               uint32_t opaque,
                                               uint16_t vbucket,
                                               uint32_t flags)
{
    LockHolder lh(connsLock);
    /* Check if a stream (passive) for the vbucket is already present */
    if (isPassiveStreamConnected_UNLOCKED(vbucket)) {
        LOG(EXTENSION_LOG_WARNING, "%s (vb %d) Failing to add passive stream, "
            "as one already exists for the vbucket!",
            conn.logHeader(), vbucket);
        return ENGINE_KEY_EEXISTS;
    }

    return conn.addStream(opaque, vbucket, flags);
}

DcpProducer *DcpConnMap::newProducer(const void* cookie,
                                     const std::string &name,
                                     bool notifyOnly)
{
    LockHolder lh(connsLock);

    std::string conn_name("eq_dcpq:");
    conn_name.append(name);

    const auto& iter = map_.find(cookie);
    if (iter != map_.end()) {
        iter->second->setDisconnect(true);
        LOG(EXTENSION_LOG_NOTICE,
            "Failed to create Dcp Producer because connection "
            "(%p) already exists.", cookie);
        return nullptr;
    }

    /*
     *  If we request a connection of the same name then
     *  mark the existing connection as "want to disconnect".
     */
    for (const auto conn: all) {
        if (conn->getName() == conn_name) {
            conn->setDisconnect(true);
        }
    }

    DcpProducer *dcp = new DcpProducer(engine, cookie, conn_name, notifyOnly);
    LOG(EXTENSION_LOG_INFO, "%s Connection created", dcp->logHeader());
    all.push_back(connection_t(dcp));
    map_[cookie] = dcp;

    return dcp;
}

void DcpConnMap::shutdownAllConnections() {
    LOG(EXTENSION_LOG_NOTICE, "Shutting down dcp connections!");

    connNotifier_->stop();

    {
        LockHolder lh(connsLock);
        closeAllStreams_UNLOCKED();
        cancelAllTasks_UNLOCKED();
    }
}

void DcpConnMap::vbucketStateChanged(uint16_t vbucket, vbucket_state_t state,
                                     bool closeInboundStreams) {
    LockHolder lh(connsLock);
    std::map<const void*, connection_t>::iterator itr = map_.begin();
    for (; itr != map_.end(); ++itr) {
        DcpProducer* producer = dynamic_cast<DcpProducer*> (itr->second.get());
        if (producer) {
            producer->vbucketStateChanged(vbucket, state);
        } else if (closeInboundStreams) {
            static_cast<DcpConsumer*>(itr->second.get())->vbucketStateChanged(
                                                                vbucket, state);
        }
    }
}

bool DcpConnMap::closeSlowStream(uint16_t vbid,
                                 const std::string &name) {
    size_t lock_num = vbid % vbConnLockNum;
    SpinLockHolder lh(&vbConnLocks[lock_num]);
    std::list<connection_t> &vb_conns = vbConns[vbid];

    std::list<connection_t>::iterator itr = vb_conns.begin();
    for (; itr != vb_conns.end(); ++itr) {
        DcpProducer* producer = static_cast<DcpProducer*> ((*itr).get());
        if (producer && producer->closeSlowStream(vbid, name)) {
            return true;
        }
    }
    return false;
}

void DcpConnMap::closeAllStreams_UNLOCKED() {
    std::map<const void*, connection_t>::iterator itr = map_.begin();
    for (; itr != map_.end(); ++itr) {
        DcpProducer* producer = dynamic_cast<DcpProducer*> (itr->second.get());
        if (producer) {
            producer->closeAllStreams();
            producer->clearCheckpointProcessorTaskQueues();
        } else {
            static_cast<DcpConsumer*>(itr->second.get())->closeAllStreams();
        }
    }
}

void DcpConnMap::cancelAllTasks_UNLOCKED() {
    std::map<const void*, connection_t>::iterator itr = map_.begin();
    for (; itr != map_.end(); ++itr) {
        DcpConsumer* consumer = dynamic_cast<DcpConsumer*> (itr->second.get());
        if (consumer) {
            consumer->cancelTask();
        }
    }
}

void DcpConnMap::disconnect(const void *cookie) {
    LockHolder lh(connsLock);
    disconnect_UNLOCKED(cookie);
}

void DcpConnMap::disconnect_UNLOCKED(const void *cookie) {
    std::list<connection_t>::iterator iter;
    for (iter = all.begin(); iter != all.end(); ++iter) {
        if ((*iter)->getCookie() == cookie) {
            (*iter)->setDisconnect(true);
            all.erase(iter);
            break;
        }
    }

    std::map<const void*, connection_t>::iterator itr(map_.find(cookie));
    if (itr != map_.end()) {
        connection_t conn = itr->second;
        if (conn.get()) {
            LOG(EXTENSION_LOG_INFO, "%s Removing connection",
                conn->logHeader());
            map_.erase(itr);
        }

        DcpProducer* producer = dynamic_cast<DcpProducer*> (conn.get());
        if (producer) {
            producer->closeAllStreams();
            producer->clearCheckpointProcessorTaskQueues();
        } else {
            // Cancel consumer's processer task before closing all streams
            static_cast<DcpConsumer*>(conn.get())->cancelTask();
            static_cast<DcpConsumer*>(conn.get())->closeAllStreams();
        }

        deadConnections.push_back(conn);
    }
}

void DcpConnMap::manageConnections() {
    std::list<connection_t> release;

    LockHolder lh(connsLock);
    while (!deadConnections.empty()) {
        connection_t conn = deadConnections.front();
        release.push_back(conn);
        deadConnections.pop_front();
    }

    const int maxIdleTime = 5;
    rel_time_t now = ep_current_time();

    // Collect the list of connections that need to be signaled.
    std::list<connection_t> toNotify;
    std::map<const void*, connection_t>::iterator iter;
    for (iter = map_.begin(); iter != map_.end(); ++iter) {
        connection_t conn = iter->second;
        Notifiable *tp = dynamic_cast<Notifiable*>(conn.get());
        if (tp && (tp->isPaused() || conn->doDisconnect()) &&
            conn->isReserved()) {
            if (!tp->sentNotify() ||
                (conn->getLastWalkTime() + maxIdleTime < now)) {
                toNotify.push_back(iter->second);
            }
        }
    }

    lh.unlock();

    LockHolder rlh(releaseLock);
    std::list<connection_t>::iterator it;
    for (it = toNotify.begin(); it != toNotify.end(); ++it) {
        Notifiable *tp =
            static_cast<Notifiable*>(static_cast<Producer*>((*it).get()));
        if (tp && (*it)->isReserved()) {
            engine.notifyIOComplete((*it)->getCookie(), ENGINE_SUCCESS);
            tp->setNotifySent(true);
        }
    }

    while (!release.empty()) {
        connection_t conn = release.front();
        conn->releaseReference();
        release.pop_front();
        removeVBConnections(conn);
    }
}

void DcpConnMap::removeVBConnections(connection_t &conn) {
    Producer *tp = dynamic_cast<Producer*>(conn.get());
    if (!tp) {
        return;
    }

    DcpProducer *prod = static_cast<DcpProducer*>(tp);
    for (const auto vbid: prod->getVBVector()) {
        size_t lock_num = vbid % vbConnLockNum;
        SpinLockHolder lh (&vbConnLocks[lock_num]);
        std::list<connection_t> &vb_conns = vbConns[vbid];
        std::list<connection_t>::iterator itr = vb_conns.begin();
        for (; itr != vb_conns.end(); ++itr) {
            if (conn->getCookie() == (*itr)->getCookie()) {
                vb_conns.erase(itr);
                break;
            }
        }
    }
}

void DcpConnMap::notifyVBConnections(uint16_t vbid, uint64_t bySeqno) {
    size_t lock_num = vbid % vbConnLockNum;
    SpinLockHolder lh(&vbConnLocks[lock_num]);

    std::list<connection_t> &conns = vbConns[vbid];
    std::list<connection_t>::iterator it = conns.begin();
    for (; it != conns.end(); ++it) {
        DcpProducer *conn = static_cast<DcpProducer*>((*it).get());
        conn->notifySeqnoAvailable(vbid, bySeqno);
    }
}

void DcpConnMap::notifyBackfillManagerTasks() {
    LockHolder lh(connsLock);
    std::map<const void*, connection_t>::iterator itr = map_.begin();
    for (; itr != map_.end(); ++itr) {
        DcpProducer* producer = dynamic_cast<DcpProducer*> (itr->second.get());
        if (producer) {
            producer->notifyBackfillManager();
        }
    }
}

bool DcpConnMap::canAddBackfillToActiveQ()
{
    SpinLockHolder lh(&numBackfillsLock);
    if (numActiveSnoozingBackfills < maxActiveSnoozingBackfills) {
        ++numActiveSnoozingBackfills;
        return true;
    }
    return false;
}

void DcpConnMap::decrNumActiveSnoozingBackfills()
{
    SpinLockHolder lh(&numBackfillsLock);
    if (numActiveSnoozingBackfills > 0) {
        --numActiveSnoozingBackfills;
    } else {
        LOG(EXTENSION_LOG_WARNING, "ActiveSnoozingBackfills already zero!!!");
    }
}

void DcpConnMap::updateMaxActiveSnoozingBackfills(size_t maxDataSize)
{
    double numBackfillsMemThresholdPercent =
                         static_cast<double>(numBackfillsMemThreshold)/100;
    size_t max = maxDataSize * numBackfillsMemThresholdPercent / dbFileMem;
    /* We must have atleast one active/snoozing backfill */
    SpinLockHolder lh(&numBackfillsLock);
    maxActiveSnoozingBackfills =
        std::max(static_cast<size_t>(1),
                 std::min(max, static_cast<size_t>(numBackfillsThreshold)));
    LOG(EXTENSION_LOG_DEBUG, "Max active snoozing backfills set to %d",
        maxActiveSnoozingBackfills);
}

void DcpConnMap::addStats(ADD_STAT add_stat, const void *c)
{
    LockHolder lh(connsLock);
    add_casted_stat("ep_dcp_dead_conn_count", deadConnections.size(), add_stat,
                    c);
}

void DcpConnMap::updateMinCompressionRatioForProducers(float value) {
    minCompressionRatioForProducer.store(value);
}

float DcpConnMap::getMinCompressionRatio() {
    return minCompressionRatioForProducer.load();
}<|MERGE_RESOLUTION|>--- conflicted
+++ resolved
@@ -250,13 +250,8 @@
         connection_t &conn = queue.front();
         Notifiable *tp = dynamic_cast<Notifiable*>(conn.get());
         if (tp) {
-<<<<<<< HEAD
-            if (tp->isPaused() && conn->isReserved()) {
-                tp->setNotificationScheduled(false);
-=======
             tp->setNotificationScheduled(false);
             if (tp->isPaused() && conn->isReserved()) {
->>>>>>> d4bd08b8
                 engine.notifyIOComplete(conn->getCookie(), ENGINE_SUCCESS);
                 tp->setNotifySent(true);
             }
