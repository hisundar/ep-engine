/* -*- Mode: C++; tab-width: 4; c-basic-offset: 4; indent-tabs-mode: nil -*- */
#ifndef ITEM_HH
#define ITEM_HH
#include "config.h"

#include <string>
#include <string.h>
#include <stdio.h>
#include <memcached/engine.h>

#include "mutex.hh"
#include "locks.hh"
#include "atomic.hh"
#include "objectregistry.hh"
#include "stats.hh"

/**
 * A blob is a minimal sized storage for data up to 2^32 bytes long.
 */
class Blob : public RCValue {
public:

    // Constructors.

    /**
     * Create a new Blob holding the given data.
     *
     * @param start the beginning of the data to copy into this blob
     * @param len the amount of data to copy in
     *
     * @return the new Blob instance
     */
    static Blob* New(const char *start, const size_t len) {
        size_t total_len = len + sizeof(Blob);
        Blob *t = new (::operator new(total_len)) Blob(start, len);
        assert(t->length() == len);
        return t;
    }

    /**
     * Create a new Blob holding the contents of the given string.
     *
     * @param s the string whose contents go into the blob
     *
     * @return the new Blob instance
     */
    static Blob* New(const std::string& s) {
        return New(s.data(), s.length());
    }

    /**
     * Create a new Blob pre-filled with the given character.
     *
     * @param len the size of the blob
     *
     * @return the new Blob instance
     */
    static Blob* New(const size_t len) {
        size_t total_len = len + sizeof(Blob);
        Blob *t = new (::operator new(total_len)) Blob(len);
        assert(t->length() == len);
        return t;
    }

    // Actual accessorish things.

    /**
     * Get the pointer to the contents of this Blob.
     */
    const char* getData() const {
        return data;
    }

    /**
     * Get the length of this Blob value.
     */
    size_t length() const {
        return size;
    }

    /**
     * Get the size of this Blob instance.
     */
    size_t getSize() const {
        return size + sizeof(Blob);
    }

    /**
     * Get a std::string representation of this blob.
     */
    const std::string to_s() const {
        return std::string(data, size);
    }

    // This is necessary for making C++ happy when I'm doing a
    // placement new on fairly "normal" c++ heap allocations, just
    // with variable-sized objects.
    void operator delete(void* p) { ::operator delete(p); }

    ~Blob() {
        ObjectRegistry::onDeleteBlob(this);
    }

private:

    explicit Blob(const char *start, const size_t len) :
        size(static_cast<uint32_t>(len))
    {
        std::memcpy(data, start, len);
        ObjectRegistry::onCreateBlob(this);
    }

    explicit Blob(const size_t len) :
        size(static_cast<uint32_t>(len))
    {
        ObjectRegistry::onCreateBlob(this);
    }

    const uint32_t size;
    char data[1];

    DISALLOW_COPY_AND_ASSIGN(Blob);
};

typedef SingleThreadedRCPtr<Blob> value_t;

const uint64_t DEFAULT_REV_SEQ_NUM = 1;

/**
 * The ItemMetaData structure is used to pass meata data information of
 * an Item.
 */
class ItemMetaData {
public:
    ItemMetaData() :
<<<<<<< HEAD
        cas(0), seqno(1), flags(0), exptime(0) {
=======
        cas(0), seqno(DEFAULT_REV_SEQ_NUM), flags(0), exptime(0) {
>>>>>>> f6b583f3
    }

    ItemMetaData(uint64_t c, uint32_t s, uint32_t f, time_t e) :
        cas(c), seqno(s == 0 ? DEFAULT_REV_SEQ_NUM : s), flags(f), exptime(e) {
    }

    uint64_t cas;
    uint64_t seqno;
    uint32_t flags;
    time_t exptime;
};

/**
 * The Item structure we use to pass information between the memcached
 * core and the backend. Please note that the kvstore don't store these
 * objects, so we do have an extra layer of memory copying :(
 */
class Item {
public:
    Item(const void* k, const size_t nk, const size_t nb,
         const uint32_t fl, const time_t exp, uint64_t theCas = 0,
         int64_t i = -1, uint16_t vbid = 0) :
        metaData(theCas, 1, fl, exp), id(i), vbucketId(vbid)
    {
        key.assign(static_cast<const char*>(k), nk);
        assert(id != 0);
        setData(NULL, nb);
        ObjectRegistry::onCreateItem(this);
    }

    Item(const std::string &k, const uint32_t fl, const time_t exp,
         const void *dta, const size_t nb, uint64_t theCas = 0,
         int64_t i = -1, uint16_t vbid = 0) :
        metaData(theCas, 1, fl, exp), id(i), vbucketId(vbid)
    {
        key.assign(k);
        assert(id != 0);
        setData(static_cast<const char*>(dta), nb);
        ObjectRegistry::onCreateItem(this);
    }

    Item(const std::string &k, const uint32_t fl, const time_t exp,
         const value_t &val, uint64_t theCas = 0,  int64_t i = -1, uint16_t vbid = 0,
         uint64_t sno = 1) :
         metaData(theCas, sno, fl, exp), value(val), id(i), vbucketId(vbid)
    {
        assert(id != 0);
        key.assign(k);
        ObjectRegistry::onCreateItem(this);
    }

    Item(const void *k, uint16_t nk, const uint32_t fl, const time_t exp,
         const void *dta, const size_t nb, uint64_t theCas = 0,
         int64_t i = -1, uint16_t vbid = 0, uint64_t sno = 1) :
         metaData(theCas, sno, fl, exp), id(i), vbucketId(vbid)
    {
        assert(id != 0);
        key.assign(static_cast<const char*>(k), nk);
        setData(static_cast<const char*>(dta), nb);
        ObjectRegistry::onCreateItem(this);
    }

    ~Item() {
        ObjectRegistry::onDeleteItem(this);
    }

    const char *getData() const {
        return value.get() ? value->getData() : NULL;
    }

    const value_t &getValue() const {
        return value;
    }

    const std::string &getKey() const {
        return key;
    }

    int64_t getId() const {
        return id;
    }

    void setId(int64_t to) {
        id = to;
    }

    int getNKey() const {
        return static_cast<int>(key.length());
    }

    uint32_t getNBytes() const {
        return value.get() ? static_cast<uint32_t>(value->length()) : 0;
    }

    size_t getValMemSize() const {
        return value.get() ? value->getSize() : 0;
    }

    time_t getExptime() const {
        return metaData.exptime;
    }

    uint32_t getFlags() const {
        return metaData.flags;
    }

    uint64_t getCas() const {
        return metaData.cas;
    }

    void setCas() {
        metaData.cas = nextCas();
    }

    void setCas(uint64_t ncas) {
        metaData.cas = ncas;
    }

    void setValue(const value_t &v) {
        value.reset(v);
    }

    void setFlags(uint32_t f) {
        metaData.flags = f;
    }

    void setExpTime(time_t exp_time) {
        metaData.exptime = exp_time;
    }

    /**
     * Append another item to this item
     *
     * @param item the item to append to this one
     * @return true if success
     */
    bool append(const Item &item);

    /**
     * Prepend another item to this item
     *
     * @param item the item to prepend to this one
     * @return true if success
     */
    bool prepend(const Item &item);

    uint16_t getVBucketId(void) const {
        return vbucketId;
    }

    void setVBucketId(uint16_t to) {
        vbucketId = to;
    }

    /**
     * Check if this item is expired or not.
     *
     * @param asOf the time to be compared with this item's expiry time
     * @return true if this item's expiry time < asOf
     */
    bool isExpired(time_t asOf) const {
        if (metaData.exptime != 0 && metaData.exptime < asOf) {
            return true;
        }
        return false;
    }

    size_t size() {
        return sizeof(Item) + key.size() + getValMemSize();
    }

    uint64_t getSeqno() const {
        return metaData.seqno;
    }

    void setSeqno(uint64_t to) {
        if (to == 0) {
            to = DEFAULT_REV_SEQ_NUM;
        }
        metaData.seqno = to;
    }

    static uint32_t getNMetaBytes() {
        return metaDataSize;
    }

    const ItemMetaData& getMetaData() const {
        return metaData;
    }

    static uint64_t nextCas(void) {
        uint64_t ret = gethrtime();
        if ((ret & 1000) == 0) {
            // we don't have a good enough resolution on the clock
            ret |= casCounter++;
            if (casCounter > 1000) {
                casCounter = 1;
            }
        }

        return ret;
    }

private:
    /**
     * Set the item's data. This is only used by constructors, so we
     * make it private.
     */
    void setData(const char *dta, const size_t nb) {
        Blob *data;
        if (dta == NULL) {
            data = Blob::New(nb);
        } else {
            data = Blob::New(dta, nb);
        }

        assert(data);
        value.reset(data);
    }

    ItemMetaData metaData;
    value_t value;
    std::string key;
    int64_t id;
    uint16_t vbucketId;

    static Atomic<uint64_t> casCounter;
    static const uint32_t metaDataSize;
    DISALLOW_COPY_AND_ASSIGN(Item);
};

#endif<|MERGE_RESOLUTION|>--- conflicted
+++ resolved
@@ -133,11 +133,7 @@
 class ItemMetaData {
 public:
     ItemMetaData() :
-<<<<<<< HEAD
-        cas(0), seqno(1), flags(0), exptime(0) {
-=======
         cas(0), seqno(DEFAULT_REV_SEQ_NUM), flags(0), exptime(0) {
->>>>>>> f6b583f3
     }
 
     ItemMetaData(uint64_t c, uint32_t s, uint32_t f, time_t e) :
