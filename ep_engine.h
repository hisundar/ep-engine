/* -*- Mode: C++; tab-width: 4; c-basic-offset: 4; indent-tabs-mode: nil -*- */
#ifndef EP_ENGINE_H
#define EP_ENGINE_H 1

#include "locks.hh"
#include "ep.hh"
#include "flusher.hh"
#include "kvstore.hh"
#include "ep_extension.h"
#include "dispatcher.hh"
#include "item_pager.hh"
#include "sync_registry.hh"

#include <cstdio>
#include <map>
#include <list>
#include <sstream>
#include <algorithm>
#include <errno.h>
#include <limits>

#include "command_ids.h"

#include "tapconnmap.hh"
#include "tapconnection.hh"
#include "restore.hh"

#define DEFAULT_TAP_NOOP_INTERVAL 200
#define DEFAULT_BACKFILL_RESIDENT_THRESHOLD 0.9
#define MINIMUM_BACKFILL_RESIDENT_THRESHOLD 0.7

#ifndef DEFAULT_MIN_DATA_AGE
#define DEFAULT_MIN_DATA_AGE 0
#endif

#ifndef DEFAULT_QUEUE_AGE_CAP
#define DEFAULT_QUEUE_AGE_CAP 900
#endif

#ifndef DEFAULT_SYNC_TIMEOUT
#define DEFAULT_SYNC_TIMEOUT 2500
#define MAX_SYNC_TIMEOUT 60000
#define MIN_SYNC_TIMEOUT 10
#endif

extern "C" {
    EXPORT_FUNCTION
    ENGINE_ERROR_CODE create_instance(uint64_t interface,
                                      GET_SERVER_API get_server_api,
                                      ENGINE_HANDLE **handle);
    void *EvpNotifyTapIo(void*arg);

    EXPORT_FUNCTION
    ENGINE_ERROR_CODE getLocked(EventuallyPersistentEngine *e,
            protocol_binary_request_getl *request,
            const void *cookie,
            Item **item,
            const char **msg,
            size_t *msg_size,
            protocol_binary_response_status *res);
}

/* We're using notify_io_complete from ptr_fun, but that func
 * got a "C" linkage that ptr_fun doesn't like... just
 * cast it away with this typedef ;)
 */
typedef void (*NOTIFY_IO_COMPLETE_T)(const void *cookie,
                                     ENGINE_ERROR_CODE status);


// Forward decl
class EventuallyPersistentEngine;
class TapConnMap;
class TapThrottle;

/**
 * Base storage callback for things that look up data.
 */
class LookupCallback : public Callback<GetValue> {
public:
    LookupCallback(EventuallyPersistentEngine *e, const void* c) :
        engine(e), cookie(c) {}

    virtual void callback(GetValue &value);
private:
    EventuallyPersistentEngine *engine;
    const void *cookie;
};

/**
 * Vbucket visitor that counts active vbuckets.
 */
class VBucketCountVisitor : public VBucketVisitor {
public:
    VBucketCountVisitor(vbucket_state_t state) : desired_state(state),
                                                 numItems(0),nonResident(0),
                                                 numVbucket(0), htMemory(0),
                                                 htItemMemory(0), htCacheSize(0),
                                                 numEjects(0), opsCreate(0),
                                                 opsUpdate(0), opsDelete(0),
                                                 opsReject(0), queueSize(0),
                                                 queueMemory(0), queueAge(0),
                                                 queueFill(0), queueDrain(0),
                                                 pendingWrites(0), onlineUpdate(false)
    { }

    bool visitBucket(RCPtr<VBucket> vb);

    void visit(StoredValue* v) {
        (void)v;
        assert(false); // this does not happen
    }

    vbucket_state_t getVBucketState() { return desired_state; }

    size_t getNumItems() { return numItems; }

    size_t getNonResident() { return nonResident; }

    size_t getVBucketNumber() { return numVbucket; }

    size_t getMemResidentPer() {
        size_t numResident = numItems - nonResident;
        return (numItems != 0) ? (size_t) (numResident *100.0) / (numItems) : 0;
    }

    size_t getEjects() { return numEjects; }

    size_t getHashtableMemory() { return htMemory; }

    size_t getItemMemory() { return htItemMemory; }
    size_t getCacheSize() { return htCacheSize; }

    size_t getOpsCreate() { return opsCreate; }
    size_t getOpsUpdate() { return opsUpdate; }
    size_t getOpsDelete() { return opsDelete; }
    size_t getOpsReject() { return opsReject; }

    size_t getQueueSize() { return queueSize; }
    size_t getQueueMemory() { return queueMemory; }
    size_t getQueueFill() { return queueFill; }
    size_t getQueueDrain() { return queueDrain; }
    uint64_t getAge() { return queueAge; }
    size_t getPendingWrites() { return pendingWrites; }
    bool   isOnlineUpdate() { return onlineUpdate; }
private:
    vbucket_state_t desired_state;

    size_t numItems;
    size_t nonResident;
    size_t numVbucket;
    size_t htMemory;
    size_t htItemMemory;
    size_t htCacheSize;
    size_t numEjects;

    size_t opsCreate;
    size_t opsUpdate;
    size_t opsDelete;
    size_t opsReject;

    size_t queueSize;
    size_t queueMemory;
    uint64_t queueAge;
    size_t queueFill;
    size_t queueDrain;
    size_t pendingWrites;

    bool   onlineUpdate;
};

/**
 * memcached engine interface to the EventuallyPersistentStore.
 */
class EventuallyPersistentEngine : public ENGINE_HANDLE_V1 {
    friend class LookupCallback;
public:
    ENGINE_ERROR_CODE initialize(const char* config);
    void destroy(bool force);

    ENGINE_ERROR_CODE itemAllocate(const void* cookie,
                                   item** item,
                                   const void* key,
                                   const size_t nkey,
                                   const size_t nbytes,
                                   const int flags,
                                   const rel_time_t exptime)
    {
        (void)cookie;
        if (nbytes > maxItemSize) {
            return ENGINE_E2BIG;
        }

        time_t expiretime = (exptime == 0) ? 0 : ep_abs_time(ep_reltime(exptime));

        *item = new Item(key, nkey, nbytes, flags, expiretime);
        if (*item == NULL) {
            return memoryCondition();
        } else {
            return ENGINE_SUCCESS;
        }
    }

    ENGINE_ERROR_CODE itemDelete(const void* cookie,
                                 const void* key,
                                 const size_t nkey,
                                 uint64_t cas,
                                 uint16_t vbucket)
    {
        std::string k(static_cast<const char*>(key), nkey);
        return itemDelete(cookie, k, cas, vbucket);
    }

    ENGINE_ERROR_CODE itemDelete(const void* cookie,
                                 const std::string &key,
                                 uint64_t cas,
                                 uint16_t vbucket)
    {
        ENGINE_ERROR_CODE ret = epstore->del(key, cas, vbucket, cookie);

        if (ret == ENGINE_SUCCESS) {
            addDeleteEvent(key, vbucket, cas);
        }
        return ret;
    }


    void itemRelease(const void* cookie, item *item)
    {
        (void)cookie;
        delete (Item*)item;
    }

    ENGINE_ERROR_CODE get(const void* cookie,
                          item** item,
                          const void* key,
                          const int nkey,
                          uint16_t vbucket)
    {
        BlockTimer timer(&stats.getCmdHisto);
        std::string k(static_cast<const char*>(key), nkey);

        GetValue gv(epstore->get(k, vbucket, cookie, serverApi->core));

        if (gv.getStatus() == ENGINE_SUCCESS) {
            *item = gv.getValue();
        } else if (gv.getStatus() == ENGINE_KEY_ENOENT && restore.enabled.get()) {
            return ENGINE_TMPFAIL;
        }

        return gv.getStatus();
    }

    ENGINE_ERROR_CODE getStats(const void* cookie,
                               const char* stat_key,
                               int nkey,
                               ADD_STAT add_stat);

    void resetStats() { stats.reset(); }

    ENGINE_ERROR_CODE store(const void *cookie,
                            item* itm,
                            uint64_t *cas,
                            ENGINE_STORE_OPERATION operation,
                            uint16_t vbucket);

    ENGINE_ERROR_CODE arithmetic(const void* cookie,
                                 const void* key,
                                 const int nkey,
                                 const bool increment,
                                 const bool create,
                                 const uint64_t delta,
                                 const uint64_t initial,
                                 const rel_time_t exptime,
                                 uint64_t *cas,
                                 uint64_t *result,
                                 uint16_t vbucket)
    {
        BlockTimer timer(&stats.arithCmdHisto);
        item *it = NULL;

        rel_time_t expiretime = (exptime == 0 ||
                                 exptime == 0xffffffff) ?
            0 : ep_abs_time(ep_reltime(exptime));

        ENGINE_ERROR_CODE ret = get(cookie, &it, key, nkey, vbucket);
        if (ret == ENGINE_SUCCESS) {
            Item *item = static_cast<Item*>(it);
            char *endptr = NULL;
            char data[24];
            size_t len = std::min(static_cast<uint32_t>(sizeof(data) - 1),
                                  item->getNBytes());
            data[len] = 0;
            memcpy(data, item->getData(), len);
            uint64_t val = strtoull(data, &endptr, 10);
            if (item->getCas() == (uint64_t) -1) {
                // item is locked, can't perform arithmetic operation
                delete item;
                return ENGINE_TMPFAIL;
            }
            if ((errno != ERANGE) && (isspace(*endptr)
                                      || (*endptr == '\0' && endptr != data))) {
                if (increment) {
                    val += delta;
                } else {
                    if (delta > val) {
                        val = 0;
                    } else {
                        val -= delta;
                    }
                }

                std::stringstream vals;
                vals << val;
                size_t nb = vals.str().length();
                *result = val;
                Item *nit = new Item(key, (uint16_t)nkey, item->getFlags(),
                                     item->getExptime(), vals.str().c_str(), nb);
                nit->setCas(item->getCas());
                ret = store(cookie, nit, cas, OPERATION_CAS, vbucket);
                delete nit;
            } else {
                ret = ENGINE_EINVAL;
            }

            delete item;
        } else if (ret == ENGINE_NOT_MY_VBUCKET) {
            return ret;
        } else if (ret == ENGINE_KEY_ENOENT && create) {
            std::stringstream vals;

            vals << initial;
            size_t nb = vals.str().length();

            *result = initial;
            Item *item = new Item(key, (uint16_t)nkey, 0, expiretime,
                                  vals.str().c_str(), nb);
            ret = store(cookie, item, cas, OPERATION_ADD, vbucket);
            delete item;
        }

        /* We had a race condition.. just call ourself recursively to retry */
        if (ret == ENGINE_KEY_EEXISTS) {
            return arithmetic(cookie, key, nkey, increment, create, delta,
                              initial, expiretime, cas, result, vbucket);
        }

        return ret;
    }



    ENGINE_ERROR_CODE flush(const void *cookie, time_t when);

    tap_event_t walkTapQueue(const void *cookie, item **itm, void **es,
                             uint16_t *nes, uint8_t *ttl, uint16_t *flags,
                             uint32_t *seqno, uint16_t *vbucket);

    bool createTapQueue(const void *cookie,
                        std::string &client,
                        uint32_t flags,
                        const void *userdata,
                        size_t nuserdata);

    ENGINE_ERROR_CODE tapNotify(const void *cookie,
                                void *engine_specific,
                                uint16_t nengine,
                                uint8_t ttl,
                                uint16_t tap_flags,
                                tap_event_t tap_event,
                                uint32_t tap_seqno,
                                const void *key,
                                size_t nkey,
                                uint32_t flags,
                                uint32_t exptime,
                                uint64_t cas,
                                const void *data,
                                size_t ndata,
                                uint16_t vbucket);

    ENGINE_ERROR_CODE touch(const void* cookie,
                            protocol_binary_request_header *request,
                            ADD_RESPONSE response);

    ENGINE_ERROR_CODE onlineUpdate(const void* cookie,
                            protocol_binary_request_header *request,
                            ADD_RESPONSE response);

    /**
     * Visit the objects and add them to the tap connecitons queue.
     * @todo this code should honor the backfill time!
     */
    void queueBackfill(const VBucketFilter &backfillVBFilter, TapProducer *tc, const void *tok);

    void reportNullCookie(TapConnection &tc);

    void notifyIOComplete(const void *cookie, ENGINE_ERROR_CODE status) {
        if (cookie == NULL) {
            getLogger()->log(EXTENSION_LOG_WARNING, NULL,
                             "Tried to signal a NULL cookie!");
        } else {
            BlockTimer bt(&stats.notifyIOHisto);
            serverApi->cookie->notify_io_complete(cookie, status);
        }
    }

    template <typename T>
    void notifyIOComplete(T cookies, ENGINE_ERROR_CODE status) {
        std::for_each(cookies.begin(), cookies.end(),
                      std::bind2nd(std::ptr_fun((NOTIFY_IO_COMPLETE_T)serverApi->cookie->notify_io_complete),
                                   status));
    }

    void handleDisconnect(const void *cookie) {
        tapConnMap.disconnect(cookie, static_cast<int>(tapKeepAlive));
    }

    protocol_binary_response_status stopFlusher(const char **msg, size_t *msg_size) {
        (void) msg_size;
        protocol_binary_response_status rv = PROTOCOL_BINARY_RESPONSE_SUCCESS;
        *msg = NULL;
        if (!epstore->pauseFlusher()) {
            getLogger()->log(EXTENSION_LOG_INFO, NULL,
                             "Attempted to stop flusher in state [%s]\n",
                             epstore->getFlusher()->stateName());
            *msg = "Flusher not running.";
            rv = PROTOCOL_BINARY_RESPONSE_EINVAL;
        }
        return rv;
    }

    protocol_binary_response_status startFlusher(const char **msg, size_t *msg_size) {
        (void) msg_size;
        protocol_binary_response_status rv = PROTOCOL_BINARY_RESPONSE_SUCCESS;
        *msg = NULL;
        if (!epstore->resumeFlusher()) {
            getLogger()->log(EXTENSION_LOG_INFO, NULL,
                             "Attempted to start flusher in state [%s]\n",
                             epstore->getFlusher()->stateName());
            *msg = "Flusher not shut down.";
            rv = PROTOCOL_BINARY_RESPONSE_EINVAL;
        }
        return rv;
    }

    bool deleteVBucket(uint16_t vbid) {
        return epstore->deleteVBucket(vbid);
    }

    bool resetVBucket(uint16_t vbid) {
        return epstore->resetVBucket(vbid);
    }

    void setMinDataAge(int to) {
        epstore->setMinDataAge(to);
    }

    void setQueueAgeCap(int to) {
        epstore->setQueueAgeCap(to);
    }

    void setTxnSize(int to) {
        epstore->setTxnSize(to);
    }

    void setBGFetchDelay(uint32_t to) {
        epstore->setBGFetchDelay(to);
    }

    void setTapKeepAlive(uint32_t to) {
        tapKeepAlive = to;
    }

    protocol_binary_response_status evictKey(const std::string &key,
                                             uint16_t vbucket,
                                             const char **msg,
                                             size_t *msg_size) {
        return epstore->evictKey(key, vbucket, msg, msg_size);
    }

    bool getLocked(const std::string &key,
                   uint16_t vbucket,
                   Callback<GetValue> &cb,
                   rel_time_t currentTime,
                   uint32_t lockTimeout,
                   const void *cookie) {
        return epstore->getLocked(key, vbucket, cb, currentTime, lockTimeout, cookie);
    }

    ENGINE_ERROR_CODE sync(std::set<key_spec_t> *keys,
                           const void *cookie,
                           sync_type_t syncType,
                           uint8_t replicas,
                           ADD_RESPONSE response);

    ENGINE_ERROR_CODE unlockKey(const std::string &key,
                                uint16_t vbucket,
                                uint64_t cas,
                                rel_time_t currentTime) {
        return epstore->unlockKey(key, vbucket, cas, currentTime);
    }

    RCPtr<VBucket> getVBucket(uint16_t vbucket) {
        return epstore->getVBucket(vbucket);
    }

    void setVBucketState(uint16_t vbid, vbucket_state_t to) {
        epstore->setVBucketState(vbid, to);
    }

    ~EventuallyPersistentEngine() {
        delete epstore;
        delete kvstore;
        delete getlExtension;
    }

    engine_info *getInfo() {
        return &info.info;
    }

    EPStats &getEpStats() {
        return stats;
    }

    EventuallyPersistentStore* getEpStore() { return epstore; }

    TapConnMap &getTapConnMap() { return tapConnMap; }

    size_t getItemExpiryWindow() const {
        return itemExpiryWindow;
    }

    size_t getVbDelChunkSize() const {
        return vb_del_chunk_size;
    }

    size_t getVbChunkDelThresholdTime() const {
        return vb_chunk_del_threshold_time;
    }

    bool isForceShutdown(void) const {
        return forceShutdown;
    }

    SERVER_HANDLE_V1* getServerApi() { return serverApi; }

<<<<<<< HEAD
    SyncRegistry &getSyncRegistry() {
        return syncRegistry;
    }

    void notifyTapNotificationThread(void);
    void setTapValidity(const std::string &name, const void* token);

    ENGINE_ERROR_CODE handleRestoreCmd(const void* cookie,
                                       protocol_binary_request_header *request,
                                       ADD_RESPONSE response);

    ENGINE_ERROR_CODE deregisterTapClient(const void* cookie,
                                          protocol_binary_request_header *request,
                                          ADD_RESPONSE response);

    ENGINE_ERROR_CODE handleGetLastClosedCheckpointId(const void* cookie,
                                                      protocol_binary_request_header *request,
                                                      ADD_RESPONSE response);

    ENGINE_ERROR_CODE resetReplicationChain(const void* cookie,
                                            protocol_binary_request_header *request,
                                            ADD_RESPONSE response);

    size_t getGetlDefaultTimeout() { return getlDefaultTimeout; }
    size_t getGetlMaxTimeout() { return getlMaxTimeout; }

    /**
     * Set the timeout for the SYNC command. Timeout is in milliseconds.
     */
    void setSyncCmdTimeout(size_t timeout) {
        syncTimeout = timeout;
    }

    size_t getSyncCmdTimeout() const {
        return syncTimeout;
=======
    size_t getExpiryPagerSleeptime(void) {
        LockHolder lh(expiryPager.mutex);
        return expiryPager.sleeptime;
    }

    void setExpiryPagerSleeptime(size_t val) {
        LockHolder lh(expiryPager.mutex);

        if (expiryPager.sleeptime != 0) {
            epstore->getNonIODispatcher()->cancel(expiryPager.task);
        }

        expiryPager.sleeptime = val;
        if (val != 0) {
            shared_ptr<DispatcherCallback> exp_cb(new ExpiredItemPager(epstore, stats,
                                                                       expiryPager.sleeptime));


            epstore->getNonIODispatcher()->schedule(exp_cb, &expiryPager.task,
                                                    Priority::ItemPagerPriority,
                                                    expiryPager.sleeptime);
        }
>>>>>>> 89c3516e
    }

private:
    EventuallyPersistentEngine(GET_SERVER_API get_server_api);
    friend ENGINE_ERROR_CODE create_instance(uint64_t interface,
                                             GET_SERVER_API get_server_api,
                                             ENGINE_HANDLE **handle);
    tap_event_t doWalkTapQueue(const void *cookie, item **itm, void **es,
                               uint16_t *nes, uint8_t *ttl, uint16_t *flags,
                               uint32_t *seqno, uint16_t *vbucket,
                               TapProducer *c, bool &retry);


    ENGINE_ERROR_CODE processTapAck(const void *cookie,
                                    uint32_t seqno,
                                    uint16_t status,
                                    const std::string &msg);

    /**
     * Report the state of a memory condition when out of memory.
     *
     * @return ETMPFAIL if we think we can recover without interaction,
     *         else ENOMEM
     */
    ENGINE_ERROR_CODE memoryCondition() {
        // Do we think it's possible we could free something?
        bool haveEvidenceWeCanFreeMemory(stats.maxDataSize > stats.memOverhead);
        if (haveEvidenceWeCanFreeMemory) {
            // Look for more evidence by seeing if we have resident items.
            VBucketCountVisitor countVisitor(vbucket_state_active);
            epstore->visit(countVisitor);

            haveEvidenceWeCanFreeMemory = countVisitor.getNonResident() <
                                          countVisitor.getNumItems();
        }
        if (haveEvidenceWeCanFreeMemory) {
            ++stats.tmp_oom_errors;
            return ENGINE_TMPFAIL;
        } else {
            ++stats.oom_errors;
            return ENGINE_ENOMEM;
        }
    }

    friend void *EvpNotifyTapIo(void*arg);
    void notifyTapIoThread(void);

<<<<<<< HEAD
=======
    /**
     * Populate events that have accumulated in mutations into the tap
     * queues.
     *
     * The return value is used to indicate that some tap connections
     * urgently need to finish their events so we should hurry and do
     * it again.
     *
     * @return the number of tap queues that are shutting down
     */
    size_t populateEvents();
>>>>>>> 89c3516e

    friend class BackFillVisitor;
    friend class TapBGFetchCallback;
    friend class TapConnMap;
    friend class EventuallyPersistentStore;

    void addMutationEvent(Item *it) {
        if (mutation_count == 0) {
            tapConnMap.notify();
        }
        ++mutation_count;
        syncRegistry.itemModified(*it);
    }

    void addDeleteEvent(const std::string &key, uint16_t vbid, uint64_t cas) {
        if (mutation_count == 0) {
            tapConnMap.notify();
        }
        ++mutation_count;
        syncRegistry.itemDeleted(key_spec_t(cas, vbid, key));
    }

    void startEngineThreads(void);
    void stopEngineThreads(void) {
        if (startedEngineThreads) {
            shutdown = true;
            tapConnMap.notify();
            pthread_join(notifyThreadId, NULL);
        }
    }


    bool dbAccess(void) {
        bool ret = true;
        if (access(dbname, F_OK) == -1) {
            // file does not exist.. let's try to create it..
            FILE *fp = fopen(dbname, "w");
            if (fp == NULL) {
                ret= false;
            } else {
                fclose(fp);
                std::remove(dbname);
            }
        } else if (access(dbname, R_OK) == -1 || access(dbname, W_OK) == -1) {
            ret = false;
        }

        return ret;
    }

    ENGINE_ERROR_CODE doEngineStats(const void *cookie, ADD_STAT add_stat);
    ENGINE_ERROR_CODE doMemoryStats(const void *cookie, ADD_STAT add_stat);
    ENGINE_ERROR_CODE doVBucketStats(const void *cookie, ADD_STAT add_stat,
                                     bool prevStateRequested = false);
    ENGINE_ERROR_CODE doHashStats(const void *cookie, ADD_STAT add_stat);
    ENGINE_ERROR_CODE doCheckpointStats(const void *cookie, ADD_STAT add_stat);
    ENGINE_ERROR_CODE doTapStats(const void *cookie, ADD_STAT add_stat);
    ENGINE_ERROR_CODE doTapAggStats(const void *cookie, ADD_STAT add_stat,
                                    const char *sep, size_t nsep);
    ENGINE_ERROR_CODE doTimingStats(const void *cookie, ADD_STAT add_stat);
    ENGINE_ERROR_CODE doDispatcherStats(const void *cookie, ADD_STAT add_stat);
    ENGINE_ERROR_CODE doKeyStats(const void *cookie, ADD_STAT add_stat,
                                 uint16_t vbid, std::string &key, bool validate=false);

    void addLookupResult(const void *cookie, Item *result) {
        LockHolder lh(lookupMutex);
        std::map<const void*, Item*>::iterator it = lookups.find(cookie);
        if (it != lookups.end()) {
            if (it->second != NULL) {
                getLogger()->log(EXTENSION_LOG_DEBUG, NULL,
                                 "Cleaning up old lookup result for '%s'\n",
                                 it->second->getKey().c_str());
                delete it->second;
            } else {
                getLogger()->log(EXTENSION_LOG_DEBUG, NULL,
                                 "Cleaning up old null lookup result\n");
            }
            lookups.erase(it);
        }
        lookups[cookie] = result;
    }

    bool fetchLookupResult(const void *cookie, Item **item) {
        // This will return *and erase* the lookup result for a connection.
        // You look it up, you own it.
        LockHolder lh(lookupMutex);
        std::map<const void*, Item*>::iterator it = lookups.find(cookie);
        if (it != lookups.end()) {
            *item = it->second;
            lookups.erase(it);
            return true;
        } else {
            return false;
        }
    }

    KVStore *newKVStore();

    // Get the current tap connection for this cookie.
    // If this method returns NULL, you should return TAP_DISCONNECT
    TapProducer* getTapProducer(const void *cookie);

    const char *dbname;
    const char *shardPattern;
    const char *initFile;
    const char *postInitFile;
    enum db_type dbStrategy;
    bool warmup;
    bool wait_for_warmup;
    bool fail_on_partial_warmup;
    bool startVb0;
    bool concurrentDB;
    bool forceShutdown;
    SERVER_HANDLE_V1 *serverApi;
    KVStore *kvstore;
    EventuallyPersistentStore *epstore;
    TapThrottle *tapThrottle;
    std::map<const void*, Item*> lookups;
    Mutex lookupMutex;
    time_t databaseInitTime;
    size_t tapKeepAlive;
    size_t tapNoopInterval;
    size_t nextTapNoop;
    pthread_t notifyThreadId;
    bool startedEngineThreads;
    AtomicQueue<QueuedItem> pendingTapNotifications;
    volatile bool shutdown;
    GET_SERVER_API getServerApiFunc;
    union {
        engine_info info;
        char buffer[sizeof(engine_info) + 10 * sizeof(feature_info) ];
    } info;
    GetlExtension *getlExtension;

    TapConnMap tapConnMap;
    Mutex tapMutex;
    size_t maxItemSize;
    size_t tapBacklogLimit;
    size_t memLowWat;
    size_t memHighWat;
    size_t minDataAge;
    size_t queueAgeCap;
    size_t itemExpiryWindow;
<<<<<<< HEAD
    size_t expiryPagerSleeptime;
    size_t checkpointRemoverInterval;
=======
    struct ExpiryPagerDelta {
        ExpiryPagerDelta() : sleeptime(0) {}
        Mutex mutex;
        size_t sleeptime;
        TaskId task;
    } expiryPager;

>>>>>>> 89c3516e
    size_t nVBuckets;
    size_t dbShards;
    size_t vb_del_chunk_size;
    size_t vb_chunk_del_threshold_time;
    Atomic<uint64_t> mutation_count;
    size_t getlDefaultTimeout;
    size_t getlMaxTimeout;
    size_t syncTimeout;
    EPStats stats;
    SyncRegistry syncRegistry;
    struct {
        Mutex mutex;
        RestoreManager *manager;
        Atomic<bool> enabled;
    } restore;
};

#endif<|MERGE_RESOLUTION|>--- conflicted
+++ resolved
@@ -544,7 +544,6 @@
 
     SERVER_HANDLE_V1* getServerApi() { return serverApi; }
 
-<<<<<<< HEAD
     SyncRegistry &getSyncRegistry() {
         return syncRegistry;
     }
@@ -580,7 +579,8 @@
 
     size_t getSyncCmdTimeout() const {
         return syncTimeout;
-=======
+    }
+
     size_t getExpiryPagerSleeptime(void) {
         LockHolder lh(expiryPager.mutex);
         return expiryPager.sleeptime;
@@ -603,7 +603,6 @@
                                                     Priority::ItemPagerPriority,
                                                     expiryPager.sleeptime);
         }
->>>>>>> 89c3516e
     }
 
 private:
@@ -650,21 +649,6 @@
 
     friend void *EvpNotifyTapIo(void*arg);
     void notifyTapIoThread(void);
-
-<<<<<<< HEAD
-=======
-    /**
-     * Populate events that have accumulated in mutations into the tap
-     * queues.
-     *
-     * The return value is used to indicate that some tap connections
-     * urgently need to finish their events so we should hurry and do
-     * it again.
-     *
-     * @return the number of tap queues that are shutting down
-     */
-    size_t populateEvents();
->>>>>>> 89c3516e
 
     friend class BackFillVisitor;
     friend class TapBGFetchCallback;
@@ -808,10 +792,7 @@
     size_t minDataAge;
     size_t queueAgeCap;
     size_t itemExpiryWindow;
-<<<<<<< HEAD
-    size_t expiryPagerSleeptime;
     size_t checkpointRemoverInterval;
-=======
     struct ExpiryPagerDelta {
         ExpiryPagerDelta() : sleeptime(0) {}
         Mutex mutex;
@@ -819,7 +800,6 @@
         TaskId task;
     } expiryPager;
 
->>>>>>> 89c3516e
     size_t nVBuckets;
     size_t dbShards;
     size_t vb_del_chunk_size;
